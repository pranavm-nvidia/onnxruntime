// Copyright (c) Microsoft Corporation. All rights reserved.
// Licensed under the MIT License.

#include "cuda_common.h"
#include "cuda_execution_provider.h"
#include "core/framework/memcpy.h"
#include "cuda_fence.h"
#include "cuda_allocator.h"
#include "core/framework/kernel_registry.h"
#include "core/framework/compute_capability.h"
#include "core/providers/cuda/gpu_data_transfer.h"

#ifndef DISABLE_CONTRIB_OPS
#include "contrib_ops/cuda_contrib_kernels.h"
#endif

using namespace onnxruntime::common;

namespace onnxruntime {

namespace cuda {

ONNX_OPERATOR_KERNEL_EX(
    MemcpyFromHost,
    kOnnxDomain,
    1,
    kCudaExecutionProvider,
    KernelDefBuilder()
        .InputMemoryType<OrtMemTypeCPUInput>(0)
        .ExecQueueId(kCudaStreamCopyIn)
        .TypeConstraint("T", DataTypeImpl::AllFixedSizeTensorTypes()),
    Memcpy);

ONNX_OPERATOR_KERNEL_EX(
    MemcpyToHost,
    kOnnxDomain,
    1,
    kCudaExecutionProvider,
    KernelDefBuilder()
        .OutputMemoryType<OrtMemTypeCPUOutput>(0)
        .ExecQueueId(kCudaStreamCopyOut)
        .TypeConstraint("T", DataTypeImpl::AllFixedSizeTensorTypes()),
    Memcpy);

}  // namespace cuda

thread_local std::unique_ptr<CUDAExecutionProvider::PerThreadContextMap> CUDAExecutionProvider::per_thread_context_map_;

CUDAExecutionProvider::PerThreadContext::PerThreadContext(int device_id) {
  CUDA_CALL_THROW(cudaSetDevice(device_id));
  CUBLAS_CALL_THROW(cublasCreate(&cublas_handle_));
  CUDNN_CALL_THROW(cudnnCreate(&cudnn_handle_));

  DeviceAllocatorRegistrationInfo default_memory_info(
      {OrtMemTypeDefault,
       [](int id) { return onnxruntime::make_unique<CUDAAllocator>(id, CUDA); }, std::numeric_limits<size_t>::max()});
  allocator_ = CreateAllocator(default_memory_info, device_id);
}

CUDAExecutionProvider::PerThreadContext::~PerThreadContext() {
  CUBLAS_CALL_THROW(cublasDestroy(cublas_handle_));
  CUDNN_CALL_THROW(cudnnDestroy(cudnn_handle_));
}

CUDAExecutionProvider::CUDAExecutionProvider(const CUDAExecutionProviderInfo& info)
    : IExecutionProvider{onnxruntime::kCudaExecutionProvider}, device_id_(info.device_id) {
  CUDA_CALL_THROW(cudaSetDevice(device_id_));

  DeviceAllocatorRegistrationInfo default_memory_info(
      {OrtMemTypeDefault, [](int device_id) { return onnxruntime::make_unique<CUDAAllocator>(device_id, CUDA); }, std::numeric_limits<size_t>::max()});
  InsertAllocator(CreateAllocator(default_memory_info, device_id_));

  DeviceAllocatorRegistrationInfo pinned_memory_info(
      {OrtMemTypeCPUOutput, [](int device_id) { return onnxruntime::make_unique<CUDAPinnedAllocator>(device_id, CUDA_PINNED); }, std::numeric_limits<size_t>::max()});
  InsertAllocator(CreateAllocator(pinned_memory_info, CPU_ALLOCATOR_DEVICE_ID));

  // TODO: this is actually used for the cuda kernels which explicitly ask for inputs from CPU.
  // This will be refactored/removed when allocator and execution provider are decoupled.
  DeviceAllocatorRegistrationInfo cpu_memory_info({OrtMemTypeCPUInput,
<<<<<<< HEAD
                                                   [](int device_id) { return onnxruntime::make_unique<CPUAllocator>(onnxruntime::make_unique<OrtMemoryInfo>("CUDA_CPU", OrtAllocatorType::OrtDeviceAllocator, OrtDevice(), device_id, OrtMemTypeCPUInput)); },
=======
                                                   [](int device_id) { return onnxruntime::make_unique<CPUAllocator>(
                                                                           onnxruntime::make_unique<OrtMemoryInfo>(
                                                                               "CUDA_CPU",
                                                                               OrtAllocatorType::OrtDeviceAllocator,
                                                                               OrtDevice(),
                                                                               device_id,
                                                                               OrtMemTypeCPUInput)); },
>>>>>>> 98d9d8a6
                                                   std::numeric_limits<size_t>::max()});
  InsertAllocator(CreateAllocator(cpu_memory_info, CPU_ALLOCATOR_DEVICE_ID));
}

CUDAExecutionProvider::~CUDAExecutionProvider() {
  auto cpu_alloc = GetAllocator(CPU_ALLOCATOR_DEVICE_ID, OrtMemTypeCPU);
  std::lock_guard<OrtMutex> lock(deferred_release_cpu_ptr_mutex_);
  auto it = deferred_release_cpu_ptr_.begin();
  while (it != deferred_release_cpu_ptr_.end()) {
    auto& e = it->first;
    auto& v = it->second;
    if (v.recorded)
      CUDA_CALL_THROW(cudaEventSynchronize(e));
    for (auto p : v.cpu_ptrs) {
      cpu_alloc->Free(p);
    }
    CUDA_CALL_THROW(cudaEventDestroy(e));
    it = deferred_release_cpu_ptr_.erase(it);
  }
  ReleasePerThreadStuffs();
}

CUDAExecutionProvider::PerThreadContext& CUDAExecutionProvider::GetPerThreadContext() const {
  if (per_thread_context_map_ == nullptr) {
    per_thread_context_map_ = onnxruntime::make_unique<PerThreadContextMap>();
  }

  auto* p = per_thread_context_map_.get();
  if (p->count(this) == 0) {
    std::lock_guard<OrtMutex> lock(context_pool_mutex_);
    if (context_pool_.empty()) {
      p->insert(std::make_pair(this, std::make_shared<PerThreadContext>(device_id_)));
    } else {
      p->insert(std::make_pair(this, context_pool_.back()));
      context_pool_.pop_back();
    }
  }
  return *(p->at(this));
}

void CUDAExecutionProvider::ReleasePerThreadStuffs() const {
  if (per_thread_context_map_ != nullptr && !per_thread_context_map_->empty()) {
    auto iter_ctx = per_thread_context_map_->find(this);
    if (iter_ctx != per_thread_context_map_->end()) {
      std::lock_guard<OrtMutex> lock(context_pool_mutex_);
      context_pool_.push_back(iter_ctx->second);
      per_thread_context_map_->erase(iter_ctx);
      // Release TLS if empty to avoid memory leak report
      if (per_thread_context_map_->empty()) {
        per_thread_context_map_.reset(nullptr);
      }
    }
  }
}

AllocatorPtr CUDAExecutionProvider::GetAllocator(int id, OrtMemType mem_type) const {
  // Pinned memory allocator is shared between threads, but CUDA memory allocator is per-thread or it may cause result changes
  // A hypothesis is that arena allocator is not aligned with CUDA output cache, and data from different kernel writes may
  // cause cacheline to contain dirty data.
  if (mem_type == OrtMemTypeDefault) {
    return GetPerThreadContext().GetAllocator();
  } else {
    return IExecutionProvider::GetAllocator(id, mem_type);
  }
}

Status CUDAExecutionProvider::Sync() const {
  CUDA_RETURN_IF_ERROR(cudaDeviceSynchronize());
  return Status::OK();
}

void CUDAExecutionProvider::AddDeferredReleaseCPUPtr(void* p) {
  // when not running in InferenceSession (e.g. Test)
  // it's OK to not remember the deferred release ptr
  // as the actual memory will be cleaned in arena allocator dtor
  auto current_deferred_release_event = GetPerThreadContext().GetCurrentDeferredReleaseEvent();
  if (current_deferred_release_event) {
    std::lock_guard<OrtMutex> lock(deferred_release_cpu_ptr_mutex_);
    auto iter = deferred_release_cpu_ptr_.find(current_deferred_release_event);
    ORT_ENFORCE(iter != deferred_release_cpu_ptr_.end());
    iter->second.cpu_ptrs.push_back(p);
  }
}

Status CUDAExecutionProvider::OnRunStart() {
  auto cpu_alloc = GetAllocator(0, OrtMemTypeCPU);
  // check if cudaEvents has passed for deferred release
  // note that we need to take a mutex in case of multi-threaded Run()
  std::lock_guard<OrtMutex> lock(deferred_release_cpu_ptr_mutex_);
  auto it = deferred_release_cpu_ptr_.begin();
  while (it != deferred_release_cpu_ptr_.end()) {
    auto& e = it->first;
    auto& v = it->second;
    // note that cudaEventQuery returns cudaSucess before first cudaEventRecord
    if (v.recorded && cudaSuccess == cudaEventQuery(e)) {
      for (auto p : v.cpu_ptrs) {
        cpu_alloc->Free(p);
      }
      cudaEvent_t expired_event = it->first;
      it = deferred_release_cpu_ptr_.erase(it);
      CUDA_RETURN_IF_ERROR(cudaEventDestroy(expired_event));
    } else {
      ++it;
    }
  }

  auto& current_deferred_release_event = GetPerThreadContext().GetCurrentDeferredReleaseEvent();
  CUDA_RETURN_IF_ERROR(cudaEventCreate(&current_deferred_release_event, cudaEventDisableTiming));
  deferred_release_cpu_ptr_.emplace(current_deferred_release_event, DeferredReleaseCPUPtrs());
  return Status::OK();
}

Status CUDAExecutionProvider::OnRunEnd() {
  // record deferred release event on default stream, and release per_thread_context
  auto current_deferred_release_event = GetPerThreadContext().GetCurrentDeferredReleaseEvent();
  CUDA_RETURN_IF_ERROR(cudaEventRecord(current_deferred_release_event, nullptr));
  ReleasePerThreadStuffs();
  std::lock_guard<OrtMutex> lock(deferred_release_cpu_ptr_mutex_);
  deferred_release_cpu_ptr_[current_deferred_release_event].recorded = true;
  return Status::OK();
}

namespace cuda {
class ONNX_OPERATOR_KERNEL_CLASS_NAME(kCudaExecutionProvider, kOnnxDomain, 1, MemcpyFromHost);
class ONNX_OPERATOR_KERNEL_CLASS_NAME(kCudaExecutionProvider, kOnnxDomain, 1, MemcpyToHost);
class ONNX_OPERATOR_KERNEL_CLASS_NAME(kCudaExecutionProvider, kOnnxDomain, 4, Concat);
class ONNX_OPERATOR_KERNEL_CLASS_NAME(kCudaExecutionProvider, kOnnxDomain, 1, Unsqueeze);
class ONNX_OPERATOR_VERSIONED_KERNEL_CLASS_NAME(kCudaExecutionProvider, kOnnxDomain, 1, 8, Flatten);
class ONNX_OPERATOR_KERNEL_CLASS_NAME(kCudaExecutionProvider, kOnnxDomain, 1, Squeeze);
class ONNX_OPERATOR_KERNEL_CLASS_NAME(kCudaExecutionProvider, kOnnxDomain, 1, Identity);
class ONNX_OPERATOR_VERSIONED_KERNEL_CLASS_NAME(kCudaExecutionProvider, kOnnxDomain, 7, 9, Dropout);
class ONNX_OPERATOR_KERNEL_CLASS_NAME(kCudaExecutionProvider, kOnnxDomain, 1, Gather);
class ONNX_OPERATOR_VERSIONED_TYPED_KERNEL_CLASS_NAME(kCudaExecutionProvider, kOnnxDomain, 7, 8, float, Gemm);
class ONNX_OPERATOR_VERSIONED_TYPED_KERNEL_CLASS_NAME(kCudaExecutionProvider, kOnnxDomain, 7, 8, double, Gemm);
class ONNX_OPERATOR_VERSIONED_TYPED_KERNEL_CLASS_NAME(kCudaExecutionProvider, kOnnxDomain, 7, 8, MLFloat16, Gemm);
class ONNX_OPERATOR_VERSIONED_TYPED_KERNEL_CLASS_NAME(kCudaExecutionProvider, kOnnxDomain, 9, 10, float, Gemm);
class ONNX_OPERATOR_VERSIONED_TYPED_KERNEL_CLASS_NAME(kCudaExecutionProvider, kOnnxDomain, 9, 10, double, Gemm);
class ONNX_OPERATOR_VERSIONED_TYPED_KERNEL_CLASS_NAME(kCudaExecutionProvider, kOnnxDomain, 9, 10, MLFloat16, Gemm);
class ONNX_OPERATOR_VERSIONED_TYPED_KERNEL_CLASS_NAME(kCudaExecutionProvider, kOnnxDomain, 1, 8, float, MatMul);
class ONNX_OPERATOR_VERSIONED_TYPED_KERNEL_CLASS_NAME(kCudaExecutionProvider, kOnnxDomain, 1, 8, double, MatMul);
class ONNX_OPERATOR_VERSIONED_TYPED_KERNEL_CLASS_NAME(kCudaExecutionProvider, kOnnxDomain, 1, 8, MLFloat16, MatMul);
class ONNX_OPERATOR_TYPED_KERNEL_CLASS_NAME(kCudaExecutionProvider, kOnnxDomain, 9, float, MatMul);
class ONNX_OPERATOR_TYPED_KERNEL_CLASS_NAME(kCudaExecutionProvider, kOnnxDomain, 9, double, MatMul);
class ONNX_OPERATOR_TYPED_KERNEL_CLASS_NAME(kCudaExecutionProvider, kOnnxDomain, 9, MLFloat16, MatMul);
class ONNX_OPERATOR_TYPED_KERNEL_CLASS_NAME(kCudaExecutionProvider, kOnnxDomain, 6, float, Tile);
class ONNX_OPERATOR_TYPED_KERNEL_CLASS_NAME(kCudaExecutionProvider, kOnnxDomain, 6, double, Tile);
class ONNX_OPERATOR_TYPED_KERNEL_CLASS_NAME(kCudaExecutionProvider, kOnnxDomain, 6, MLFloat16, Tile);
class ONNX_OPERATOR_TYPED_KERNEL_CLASS_NAME(kCudaExecutionProvider, kOnnxDomain, 6, float, Elu);
class ONNX_OPERATOR_TYPED_KERNEL_CLASS_NAME(kCudaExecutionProvider, kOnnxDomain, 6, double, Elu);
class ONNX_OPERATOR_TYPED_KERNEL_CLASS_NAME(kCudaExecutionProvider, kOnnxDomain, 6, MLFloat16, Elu);
class ONNX_OPERATOR_TYPED_KERNEL_CLASS_NAME(kCudaExecutionProvider, kOnnxDomain, 6, float, HardSigmoid);
class ONNX_OPERATOR_TYPED_KERNEL_CLASS_NAME(kCudaExecutionProvider, kOnnxDomain, 6, double, HardSigmoid);
class ONNX_OPERATOR_TYPED_KERNEL_CLASS_NAME(kCudaExecutionProvider, kOnnxDomain, 6, MLFloat16, HardSigmoid);
class ONNX_OPERATOR_TYPED_KERNEL_CLASS_NAME(kCudaExecutionProvider, kOnnxDomain, 6, float, LeakyRelu);
class ONNX_OPERATOR_TYPED_KERNEL_CLASS_NAME(kCudaExecutionProvider, kOnnxDomain, 6, double, LeakyRelu);
class ONNX_OPERATOR_TYPED_KERNEL_CLASS_NAME(kCudaExecutionProvider, kOnnxDomain, 6, MLFloat16, LeakyRelu);
class ONNX_OPERATOR_TYPED_KERNEL_CLASS_NAME(kCudaExecutionProvider, kOnnxDomain, 6, float, Relu);
class ONNX_OPERATOR_TYPED_KERNEL_CLASS_NAME(kCudaExecutionProvider, kOnnxDomain, 6, double, Relu);
class ONNX_OPERATOR_TYPED_KERNEL_CLASS_NAME(kCudaExecutionProvider, kOnnxDomain, 6, MLFloat16, Relu);
class ONNX_OPERATOR_TYPED_KERNEL_CLASS_NAME(kCudaExecutionProvider, kOnnxDomain, 6, float, Selu);
class ONNX_OPERATOR_TYPED_KERNEL_CLASS_NAME(kCudaExecutionProvider, kOnnxDomain, 6, double, Selu);
class ONNX_OPERATOR_TYPED_KERNEL_CLASS_NAME(kCudaExecutionProvider, kOnnxDomain, 6, MLFloat16, Selu);
class ONNX_OPERATOR_TYPED_KERNEL_CLASS_NAME(kCudaExecutionProvider, kOnnxDomain, 6, float, Sigmoid);
class ONNX_OPERATOR_TYPED_KERNEL_CLASS_NAME(kCudaExecutionProvider, kOnnxDomain, 6, double, Sigmoid);
class ONNX_OPERATOR_TYPED_KERNEL_CLASS_NAME(kCudaExecutionProvider, kOnnxDomain, 6, MLFloat16, Sigmoid);
class ONNX_OPERATOR_TYPED_KERNEL_CLASS_NAME(kCudaExecutionProvider, kOnnxDomain, 1, float, Softsign);
class ONNX_OPERATOR_TYPED_KERNEL_CLASS_NAME(kCudaExecutionProvider, kOnnxDomain, 1, double, Softsign);
class ONNX_OPERATOR_TYPED_KERNEL_CLASS_NAME(kCudaExecutionProvider, kOnnxDomain, 1, MLFloat16, Softsign);
class ONNX_OPERATOR_TYPED_KERNEL_CLASS_NAME(kCudaExecutionProvider, kOnnxDomain, 6, float, Tanh);
class ONNX_OPERATOR_TYPED_KERNEL_CLASS_NAME(kCudaExecutionProvider, kOnnxDomain, 6, double, Tanh);
class ONNX_OPERATOR_TYPED_KERNEL_CLASS_NAME(kCudaExecutionProvider, kOnnxDomain, 6, MLFloat16, Tanh);
class ONNX_OPERATOR_TYPED_KERNEL_CLASS_NAME(kCudaExecutionProvider, kOnnxDomain, 10, float, ThresholdedRelu);
class ONNX_OPERATOR_TYPED_KERNEL_CLASS_NAME(kCudaExecutionProvider, kOnnxDomain, 10, double, ThresholdedRelu);
class ONNX_OPERATOR_TYPED_KERNEL_CLASS_NAME(kCudaExecutionProvider, kOnnxDomain, 10, MLFloat16, ThresholdedRelu);
class ONNX_OPERATOR_TYPED_KERNEL_CLASS_NAME(kCudaExecutionProvider, kOnnxDomain, 1, float, Softplus);
class ONNX_OPERATOR_TYPED_KERNEL_CLASS_NAME(kCudaExecutionProvider, kOnnxDomain, 1, double, Softplus);
class ONNX_OPERATOR_TYPED_KERNEL_CLASS_NAME(kCudaExecutionProvider, kOnnxDomain, 1, MLFloat16, Softplus);
class ONNX_OPERATOR_TYPED_KERNEL_CLASS_NAME(kCudaExecutionProvider, kOnnxDomain, 1, float, Softmax);
class ONNX_OPERATOR_TYPED_KERNEL_CLASS_NAME(kCudaExecutionProvider, kOnnxDomain, 1, double, Softmax);
class ONNX_OPERATOR_TYPED_KERNEL_CLASS_NAME(kCudaExecutionProvider, kOnnxDomain, 1, MLFloat16, Softmax);
class ONNX_OPERATOR_TYPED_KERNEL_CLASS_NAME(kCudaExecutionProvider, kOnnxDomain, 7, float, Pow);
class ONNX_OPERATOR_TYPED_KERNEL_CLASS_NAME(kCudaExecutionProvider, kOnnxDomain, 7, double, Pow);
class ONNX_OPERATOR_TYPED_KERNEL_CLASS_NAME(kCudaExecutionProvider, kOnnxDomain, 7, MLFloat16, Pow);
class ONNX_OPERATOR_TYPED_KERNEL_CLASS_NAME(kCudaExecutionProvider, kOnnxDomain, 7, float, PRelu);
class ONNX_OPERATOR_TYPED_KERNEL_CLASS_NAME(kCudaExecutionProvider, kOnnxDomain, 7, double, PRelu);
class ONNX_OPERATOR_TYPED_KERNEL_CLASS_NAME(kCudaExecutionProvider, kOnnxDomain, 7, MLFloat16, PRelu);
class ONNX_OPERATOR_TYPED_KERNEL_CLASS_NAME(kCudaExecutionProvider, kOnnxDomain, 7, bool, And);
class ONNX_OPERATOR_TYPED_KERNEL_CLASS_NAME(kCudaExecutionProvider, kOnnxDomain, 7, bool, Or);
class ONNX_OPERATOR_TYPED_KERNEL_CLASS_NAME(kCudaExecutionProvider, kOnnxDomain, 7, bool, Xor);
class ONNX_OPERATOR_VERSIONED_TYPED_KERNEL_CLASS_NAME(kCudaExecutionProvider, kOnnxDomain, 6, 7, int32_t, Sum);
class ONNX_OPERATOR_VERSIONED_TYPED_KERNEL_CLASS_NAME(kCudaExecutionProvider, kOnnxDomain, 6, 7, int64_t, Sum);
class ONNX_OPERATOR_VERSIONED_TYPED_KERNEL_CLASS_NAME(kCudaExecutionProvider, kOnnxDomain, 6, 7, uint32_t, Sum);
class ONNX_OPERATOR_VERSIONED_TYPED_KERNEL_CLASS_NAME(kCudaExecutionProvider, kOnnxDomain, 6, 7, uint64_t, Sum);
class ONNX_OPERATOR_VERSIONED_TYPED_KERNEL_CLASS_NAME(kCudaExecutionProvider, kOnnxDomain, 6, 7, float, Sum);
class ONNX_OPERATOR_VERSIONED_TYPED_KERNEL_CLASS_NAME(kCudaExecutionProvider, kOnnxDomain, 6, 7, double, Sum);
class ONNX_OPERATOR_VERSIONED_TYPED_KERNEL_CLASS_NAME(kCudaExecutionProvider, kOnnxDomain, 6, 7, MLFloat16, Sum);
class ONNX_OPERATOR_TYPED_KERNEL_CLASS_NAME(kCudaExecutionProvider, kOnnxDomain, 8, int32_t, Sum);
class ONNX_OPERATOR_TYPED_KERNEL_CLASS_NAME(kCudaExecutionProvider, kOnnxDomain, 8, int64_t, Sum);
class ONNX_OPERATOR_TYPED_KERNEL_CLASS_NAME(kCudaExecutionProvider, kOnnxDomain, 8, uint32_t, Sum);
class ONNX_OPERATOR_TYPED_KERNEL_CLASS_NAME(kCudaExecutionProvider, kOnnxDomain, 8, uint64_t, Sum);
class ONNX_OPERATOR_TYPED_KERNEL_CLASS_NAME(kCudaExecutionProvider, kOnnxDomain, 8, float, Sum);
class ONNX_OPERATOR_TYPED_KERNEL_CLASS_NAME(kCudaExecutionProvider, kOnnxDomain, 8, double, Sum);
class ONNX_OPERATOR_TYPED_KERNEL_CLASS_NAME(kCudaExecutionProvider, kOnnxDomain, 8, MLFloat16, Sum);
class ONNX_OPERATOR_VERSIONED_TYPED_KERNEL_CLASS_NAME(kCudaExecutionProvider, kOnnxDomain, 6, 7, float, Max);
class ONNX_OPERATOR_VERSIONED_TYPED_KERNEL_CLASS_NAME(kCudaExecutionProvider, kOnnxDomain, 6, 7, double, Max);
class ONNX_OPERATOR_VERSIONED_TYPED_KERNEL_CLASS_NAME(kCudaExecutionProvider, kOnnxDomain, 6, 7, MLFloat16, Max);
class ONNX_OPERATOR_TYPED_KERNEL_CLASS_NAME(kCudaExecutionProvider, kOnnxDomain, 8, float, Max);
class ONNX_OPERATOR_TYPED_KERNEL_CLASS_NAME(kCudaExecutionProvider, kOnnxDomain, 8, double, Max);
class ONNX_OPERATOR_TYPED_KERNEL_CLASS_NAME(kCudaExecutionProvider, kOnnxDomain, 8, MLFloat16, Max);
class ONNX_OPERATOR_VERSIONED_TYPED_KERNEL_CLASS_NAME(kCudaExecutionProvider, kOnnxDomain, 6, 7, float, Min);
class ONNX_OPERATOR_VERSIONED_TYPED_KERNEL_CLASS_NAME(kCudaExecutionProvider, kOnnxDomain, 6, 7, double, Min);
class ONNX_OPERATOR_VERSIONED_TYPED_KERNEL_CLASS_NAME(kCudaExecutionProvider, kOnnxDomain, 6, 7, MLFloat16, Min);
class ONNX_OPERATOR_TYPED_KERNEL_CLASS_NAME(kCudaExecutionProvider, kOnnxDomain, 8, float, Min);
class ONNX_OPERATOR_TYPED_KERNEL_CLASS_NAME(kCudaExecutionProvider, kOnnxDomain, 8, double, Min);
class ONNX_OPERATOR_TYPED_KERNEL_CLASS_NAME(kCudaExecutionProvider, kOnnxDomain, 8, MLFloat16, Min);
class ONNX_OPERATOR_VERSIONED_TYPED_KERNEL_CLASS_NAME(kCudaExecutionProvider, kOnnxDomain, 7, 8, float, Greater);
class ONNX_OPERATOR_VERSIONED_TYPED_KERNEL_CLASS_NAME(kCudaExecutionProvider, kOnnxDomain, 7, 8, double, Greater);
class ONNX_OPERATOR_VERSIONED_TYPED_KERNEL_CLASS_NAME(kCudaExecutionProvider, kOnnxDomain, 7, 8, MLFloat16, Greater);
class ONNX_OPERATOR_TYPED_KERNEL_CLASS_NAME(kCudaExecutionProvider, kOnnxDomain, 7, bool, Equal);
class ONNX_OPERATOR_TYPED_KERNEL_CLASS_NAME(kCudaExecutionProvider, kOnnxDomain, 7, int32_t, Equal);
class ONNX_OPERATOR_TYPED_KERNEL_CLASS_NAME(kCudaExecutionProvider, kOnnxDomain, 7, int64_t, Equal);
class ONNX_OPERATOR_KERNEL_CLASS_NAME(kCudaExecutionProvider, kOnnxDomain, 8, Expand);
class ONNX_OPERATOR_TYPED_KERNEL_CLASS_NAME(kCudaExecutionProvider, kOnnxDomain, 9, int32_t, Greater);
class ONNX_OPERATOR_TYPED_KERNEL_CLASS_NAME(kCudaExecutionProvider, kOnnxDomain, 9, int64_t, Greater);
class ONNX_OPERATOR_TYPED_KERNEL_CLASS_NAME(kCudaExecutionProvider, kOnnxDomain, 9, uint32_t, Greater);
class ONNX_OPERATOR_TYPED_KERNEL_CLASS_NAME(kCudaExecutionProvider, kOnnxDomain, 9, uint64_t, Greater);
class ONNX_OPERATOR_TYPED_KERNEL_CLASS_NAME(kCudaExecutionProvider, kOnnxDomain, 9, float, Greater);
class ONNX_OPERATOR_TYPED_KERNEL_CLASS_NAME(kCudaExecutionProvider, kOnnxDomain, 9, double, Greater);
class ONNX_OPERATOR_TYPED_KERNEL_CLASS_NAME(kCudaExecutionProvider, kOnnxDomain, 9, MLFloat16, Greater);
class ONNX_OPERATOR_TYPED_KERNEL_CLASS_NAME(kCudaExecutionProvider, kOnnxDomain, 7, int32_t, Add);
class ONNX_OPERATOR_TYPED_KERNEL_CLASS_NAME(kCudaExecutionProvider, kOnnxDomain, 7, int64_t, Add);
class ONNX_OPERATOR_TYPED_KERNEL_CLASS_NAME(kCudaExecutionProvider, kOnnxDomain, 7, uint32_t, Add);
class ONNX_OPERATOR_TYPED_KERNEL_CLASS_NAME(kCudaExecutionProvider, kOnnxDomain, 7, uint64_t, Add);
class ONNX_OPERATOR_TYPED_KERNEL_CLASS_NAME(kCudaExecutionProvider, kOnnxDomain, 7, float, Add);
class ONNX_OPERATOR_TYPED_KERNEL_CLASS_NAME(kCudaExecutionProvider, kOnnxDomain, 7, double, Add);
class ONNX_OPERATOR_TYPED_KERNEL_CLASS_NAME(kCudaExecutionProvider, kOnnxDomain, 7, MLFloat16, Add);
class ONNX_OPERATOR_TYPED_KERNEL_CLASS_NAME(kCudaExecutionProvider, kOnnxDomain, 7, int32_t, Sub);
class ONNX_OPERATOR_TYPED_KERNEL_CLASS_NAME(kCudaExecutionProvider, kOnnxDomain, 7, int64_t, Sub);
class ONNX_OPERATOR_TYPED_KERNEL_CLASS_NAME(kCudaExecutionProvider, kOnnxDomain, 7, uint32_t, Sub);
class ONNX_OPERATOR_TYPED_KERNEL_CLASS_NAME(kCudaExecutionProvider, kOnnxDomain, 7, uint64_t, Sub);
class ONNX_OPERATOR_TYPED_KERNEL_CLASS_NAME(kCudaExecutionProvider, kOnnxDomain, 7, float, Sub);
class ONNX_OPERATOR_TYPED_KERNEL_CLASS_NAME(kCudaExecutionProvider, kOnnxDomain, 7, double, Sub);
class ONNX_OPERATOR_TYPED_KERNEL_CLASS_NAME(kCudaExecutionProvider, kOnnxDomain, 7, MLFloat16, Sub);
class ONNX_OPERATOR_TYPED_KERNEL_CLASS_NAME(kCudaExecutionProvider, kOnnxDomain, 7, int32_t, Mul);
class ONNX_OPERATOR_TYPED_KERNEL_CLASS_NAME(kCudaExecutionProvider, kOnnxDomain, 7, int64_t, Mul);
class ONNX_OPERATOR_TYPED_KERNEL_CLASS_NAME(kCudaExecutionProvider, kOnnxDomain, 7, uint32_t, Mul);
class ONNX_OPERATOR_TYPED_KERNEL_CLASS_NAME(kCudaExecutionProvider, kOnnxDomain, 7, uint64_t, Mul);
class ONNX_OPERATOR_TYPED_KERNEL_CLASS_NAME(kCudaExecutionProvider, kOnnxDomain, 7, float, Mul);
class ONNX_OPERATOR_TYPED_KERNEL_CLASS_NAME(kCudaExecutionProvider, kOnnxDomain, 7, double, Mul);
class ONNX_OPERATOR_TYPED_KERNEL_CLASS_NAME(kCudaExecutionProvider, kOnnxDomain, 7, MLFloat16, Mul);
class ONNX_OPERATOR_TYPED_KERNEL_CLASS_NAME(kCudaExecutionProvider, kOnnxDomain, 7, int32_t, Div);
class ONNX_OPERATOR_TYPED_KERNEL_CLASS_NAME(kCudaExecutionProvider, kOnnxDomain, 7, int64_t, Div);
class ONNX_OPERATOR_TYPED_KERNEL_CLASS_NAME(kCudaExecutionProvider, kOnnxDomain, 7, uint32_t, Div);
class ONNX_OPERATOR_TYPED_KERNEL_CLASS_NAME(kCudaExecutionProvider, kOnnxDomain, 7, uint64_t, Div);
class ONNX_OPERATOR_TYPED_KERNEL_CLASS_NAME(kCudaExecutionProvider, kOnnxDomain, 7, float, Div);
class ONNX_OPERATOR_TYPED_KERNEL_CLASS_NAME(kCudaExecutionProvider, kOnnxDomain, 7, double, Div);
class ONNX_OPERATOR_TYPED_KERNEL_CLASS_NAME(kCudaExecutionProvider, kOnnxDomain, 7, MLFloat16, Div);
class ONNX_OPERATOR_TYPED_KERNEL_CLASS_NAME(kCudaExecutionProvider, kOnnxDomain, 6, int8_t, Abs);
class ONNX_OPERATOR_TYPED_KERNEL_CLASS_NAME(kCudaExecutionProvider, kOnnxDomain, 6, int16_t, Abs);
class ONNX_OPERATOR_TYPED_KERNEL_CLASS_NAME(kCudaExecutionProvider, kOnnxDomain, 6, int32_t, Abs);
class ONNX_OPERATOR_TYPED_KERNEL_CLASS_NAME(kCudaExecutionProvider, kOnnxDomain, 6, int64_t, Abs);
class ONNX_OPERATOR_TYPED_KERNEL_CLASS_NAME(kCudaExecutionProvider, kOnnxDomain, 6, uint8_t, Abs);
class ONNX_OPERATOR_TYPED_KERNEL_CLASS_NAME(kCudaExecutionProvider, kOnnxDomain, 6, uint16_t, Abs);
class ONNX_OPERATOR_TYPED_KERNEL_CLASS_NAME(kCudaExecutionProvider, kOnnxDomain, 6, uint32_t, Abs);
class ONNX_OPERATOR_TYPED_KERNEL_CLASS_NAME(kCudaExecutionProvider, kOnnxDomain, 6, uint64_t, Abs);
class ONNX_OPERATOR_TYPED_KERNEL_CLASS_NAME(kCudaExecutionProvider, kOnnxDomain, 6, float, Abs);
class ONNX_OPERATOR_TYPED_KERNEL_CLASS_NAME(kCudaExecutionProvider, kOnnxDomain, 6, double, Abs);
class ONNX_OPERATOR_TYPED_KERNEL_CLASS_NAME(kCudaExecutionProvider, kOnnxDomain, 6, MLFloat16, Abs);
class ONNX_OPERATOR_TYPED_KERNEL_CLASS_NAME(kCudaExecutionProvider, kOnnxDomain, 6, int8_t, Neg);
class ONNX_OPERATOR_TYPED_KERNEL_CLASS_NAME(kCudaExecutionProvider, kOnnxDomain, 6, int16_t, Neg);
class ONNX_OPERATOR_TYPED_KERNEL_CLASS_NAME(kCudaExecutionProvider, kOnnxDomain, 6, int32_t, Neg);
class ONNX_OPERATOR_TYPED_KERNEL_CLASS_NAME(kCudaExecutionProvider, kOnnxDomain, 6, int64_t, Neg);
class ONNX_OPERATOR_TYPED_KERNEL_CLASS_NAME(kCudaExecutionProvider, kOnnxDomain, 6, float, Neg);
class ONNX_OPERATOR_TYPED_KERNEL_CLASS_NAME(kCudaExecutionProvider, kOnnxDomain, 6, double, Neg);
class ONNX_OPERATOR_TYPED_KERNEL_CLASS_NAME(kCudaExecutionProvider, kOnnxDomain, 6, MLFloat16, Neg);
class ONNX_OPERATOR_TYPED_KERNEL_CLASS_NAME(kCudaExecutionProvider, kOnnxDomain, 6, float, Floor);
class ONNX_OPERATOR_TYPED_KERNEL_CLASS_NAME(kCudaExecutionProvider, kOnnxDomain, 6, double, Floor);
class ONNX_OPERATOR_TYPED_KERNEL_CLASS_NAME(kCudaExecutionProvider, kOnnxDomain, 6, MLFloat16, Floor);
class ONNX_OPERATOR_TYPED_KERNEL_CLASS_NAME(kCudaExecutionProvider, kOnnxDomain, 6, float, Ceil);
class ONNX_OPERATOR_TYPED_KERNEL_CLASS_NAME(kCudaExecutionProvider, kOnnxDomain, 6, double, Ceil);
class ONNX_OPERATOR_TYPED_KERNEL_CLASS_NAME(kCudaExecutionProvider, kOnnxDomain, 6, MLFloat16, Ceil);
class ONNX_OPERATOR_TYPED_KERNEL_CLASS_NAME(kCudaExecutionProvider, kOnnxDomain, 6, float, Clip);
class ONNX_OPERATOR_TYPED_KERNEL_CLASS_NAME(kCudaExecutionProvider, kOnnxDomain, 6, float, Reciprocal);
class ONNX_OPERATOR_TYPED_KERNEL_CLASS_NAME(kCudaExecutionProvider, kOnnxDomain, 6, double, Reciprocal);
class ONNX_OPERATOR_TYPED_KERNEL_CLASS_NAME(kCudaExecutionProvider, kOnnxDomain, 6, MLFloat16, Reciprocal);
class ONNX_OPERATOR_TYPED_KERNEL_CLASS_NAME(kCudaExecutionProvider, kOnnxDomain, 6, float, Sqrt);
class ONNX_OPERATOR_TYPED_KERNEL_CLASS_NAME(kCudaExecutionProvider, kOnnxDomain, 6, double, Sqrt);
class ONNX_OPERATOR_TYPED_KERNEL_CLASS_NAME(kCudaExecutionProvider, kOnnxDomain, 6, MLFloat16, Sqrt);
class ONNX_OPERATOR_TYPED_KERNEL_CLASS_NAME(kCudaExecutionProvider, kOnnxDomain, 6, float, Log);
class ONNX_OPERATOR_TYPED_KERNEL_CLASS_NAME(kCudaExecutionProvider, kOnnxDomain, 6, double, Log);
class ONNX_OPERATOR_TYPED_KERNEL_CLASS_NAME(kCudaExecutionProvider, kOnnxDomain, 6, MLFloat16, Log);
class ONNX_OPERATOR_TYPED_KERNEL_CLASS_NAME(kCudaExecutionProvider, kOnnxDomain, 6, float, Exp);
class ONNX_OPERATOR_TYPED_KERNEL_CLASS_NAME(kCudaExecutionProvider, kOnnxDomain, 6, double, Exp);
class ONNX_OPERATOR_TYPED_KERNEL_CLASS_NAME(kCudaExecutionProvider, kOnnxDomain, 6, MLFloat16, Exp);
class ONNX_OPERATOR_TYPED_KERNEL_CLASS_NAME(kCudaExecutionProvider, kOnnxDomain, 9, float, Erf);
class ONNX_OPERATOR_TYPED_KERNEL_CLASS_NAME(kCudaExecutionProvider, kOnnxDomain, 9, double, Erf);
class ONNX_OPERATOR_TYPED_KERNEL_CLASS_NAME(kCudaExecutionProvider, kOnnxDomain, 9, MLFloat16, Erf);
class ONNX_OPERATOR_TYPED_KERNEL_CLASS_NAME(kCudaExecutionProvider, kOnnxDomain, 1, bool, Not);
class ONNX_OPERATOR_VERSIONED_TYPED_KERNEL_CLASS_NAME(kCudaExecutionProvider, kOnnxDomain, 7, 8, float, BatchNormalization);
class ONNX_OPERATOR_VERSIONED_TYPED_KERNEL_CLASS_NAME(kCudaExecutionProvider, kOnnxDomain, 7, 8, double, BatchNormalization);
class ONNX_OPERATOR_VERSIONED_TYPED_KERNEL_CLASS_NAME(kCudaExecutionProvider, kOnnxDomain, 7, 8, MLFloat16, BatchNormalization);
class ONNX_OPERATOR_TYPED_KERNEL_CLASS_NAME(kCudaExecutionProvider, kOnnxDomain, 9, float, BatchNormalization);
class ONNX_OPERATOR_TYPED_KERNEL_CLASS_NAME(kCudaExecutionProvider, kOnnxDomain, 9, double, BatchNormalization);
class ONNX_OPERATOR_TYPED_KERNEL_CLASS_NAME(kCudaExecutionProvider, kOnnxDomain, 9, MLFloat16, BatchNormalization);
class ONNX_OPERATOR_TYPED_KERNEL_CLASS_NAME(kCudaExecutionProvider, kOnnxDomain, 1, float, LRN);
class ONNX_OPERATOR_TYPED_KERNEL_CLASS_NAME(kCudaExecutionProvider, kOnnxDomain, 1, double, LRN);
class ONNX_OPERATOR_TYPED_KERNEL_CLASS_NAME(kCudaExecutionProvider, kOnnxDomain, 1, MLFloat16, LRN);
class ONNX_OPERATOR_TYPED_KERNEL_CLASS_NAME(kCudaExecutionProvider, kOnnxDomain, 1, float, Conv);
class ONNX_OPERATOR_TYPED_KERNEL_CLASS_NAME(kCudaExecutionProvider, kOnnxDomain, 1, double, Conv);
class ONNX_OPERATOR_TYPED_KERNEL_CLASS_NAME(kCudaExecutionProvider, kOnnxDomain, 1, MLFloat16, Conv);
class ONNX_OPERATOR_TYPED_KERNEL_CLASS_NAME(kCudaExecutionProvider, kOnnxDomain, 1, float, ConvTranspose);
class ONNX_OPERATOR_TYPED_KERNEL_CLASS_NAME(kCudaExecutionProvider, kOnnxDomain, 1, double, ConvTranspose);
class ONNX_OPERATOR_TYPED_KERNEL_CLASS_NAME(kCudaExecutionProvider, kOnnxDomain, 1, MLFloat16, ConvTranspose);
class ONNX_OPERATOR_VERSIONED_TYPED_KERNEL_CLASS_NAME(kCudaExecutionProvider, kOnnxDomain, 7, 9, float, AveragePool);
class ONNX_OPERATOR_VERSIONED_TYPED_KERNEL_CLASS_NAME(kCudaExecutionProvider, kOnnxDomain, 7, 9, double, AveragePool);
class ONNX_OPERATOR_VERSIONED_TYPED_KERNEL_CLASS_NAME(kCudaExecutionProvider, kOnnxDomain, 7, 9, MLFloat16, AveragePool);
class ONNX_OPERATOR_TYPED_KERNEL_CLASS_NAME(kCudaExecutionProvider, kOnnxDomain, 10, float, AveragePool);
class ONNX_OPERATOR_TYPED_KERNEL_CLASS_NAME(kCudaExecutionProvider, kOnnxDomain, 10, double, AveragePool);
class ONNX_OPERATOR_TYPED_KERNEL_CLASS_NAME(kCudaExecutionProvider, kOnnxDomain, 10, MLFloat16, AveragePool);
class ONNX_OPERATOR_TYPED_KERNEL_CLASS_NAME(kCudaExecutionProvider, kOnnxDomain, 1, float, GlobalAveragePool);
class ONNX_OPERATOR_TYPED_KERNEL_CLASS_NAME(kCudaExecutionProvider, kOnnxDomain, 1, double, GlobalAveragePool);
class ONNX_OPERATOR_TYPED_KERNEL_CLASS_NAME(kCudaExecutionProvider, kOnnxDomain, 1, MLFloat16, GlobalAveragePool);
class ONNX_OPERATOR_TYPED_KERNEL_CLASS_NAME(kCudaExecutionProvider, kOnnxDomain, 10, float, MaxPool);
class ONNX_OPERATOR_TYPED_KERNEL_CLASS_NAME(kCudaExecutionProvider, kOnnxDomain, 10, double, MaxPool);
class ONNX_OPERATOR_TYPED_KERNEL_CLASS_NAME(kCudaExecutionProvider, kOnnxDomain, 10, MLFloat16, MaxPool);
class ONNX_OPERATOR_VERSIONED_TYPED_KERNEL_CLASS_NAME(kCudaExecutionProvider, kOnnxDomain, 8, 9, float, MaxPool);
class ONNX_OPERATOR_VERSIONED_TYPED_KERNEL_CLASS_NAME(kCudaExecutionProvider, kOnnxDomain, 8, 9, double, MaxPool);
class ONNX_OPERATOR_VERSIONED_TYPED_KERNEL_CLASS_NAME(kCudaExecutionProvider, kOnnxDomain, 8, 9, MLFloat16, MaxPool);
class ONNX_OPERATOR_VERSIONED_TYPED_KERNEL_CLASS_NAME(kCudaExecutionProvider, kOnnxDomain, 1, 7, float, MaxPool);
class ONNX_OPERATOR_VERSIONED_TYPED_KERNEL_CLASS_NAME(kCudaExecutionProvider, kOnnxDomain, 1, 7, double, MaxPool);
class ONNX_OPERATOR_VERSIONED_TYPED_KERNEL_CLASS_NAME(kCudaExecutionProvider, kOnnxDomain, 1, 7, MLFloat16, MaxPool);
class ONNX_OPERATOR_TYPED_KERNEL_CLASS_NAME(kCudaExecutionProvider, kOnnxDomain, 1, float, GlobalMaxPool);
class ONNX_OPERATOR_TYPED_KERNEL_CLASS_NAME(kCudaExecutionProvider, kOnnxDomain, 1, double, GlobalMaxPool);
class ONNX_OPERATOR_TYPED_KERNEL_CLASS_NAME(kCudaExecutionProvider, kOnnxDomain, 1, MLFloat16, GlobalMaxPool);
class ONNX_OPERATOR_TYPED_KERNEL_CLASS_NAME(kCudaExecutionProvider, kOnnxDomain, 1, float, ArgMax);
class ONNX_OPERATOR_TYPED_KERNEL_CLASS_NAME(kCudaExecutionProvider, kOnnxDomain, 1, double, ArgMax);
class ONNX_OPERATOR_TYPED_KERNEL_CLASS_NAME(kCudaExecutionProvider, kOnnxDomain, 1, MLFloat16, ArgMax);
class ONNX_OPERATOR_TYPED_KERNEL_CLASS_NAME(kCudaExecutionProvider, kOnnxDomain, 1, float, ArgMin);
class ONNX_OPERATOR_TYPED_KERNEL_CLASS_NAME(kCudaExecutionProvider, kOnnxDomain, 1, double, ArgMin);
class ONNX_OPERATOR_TYPED_KERNEL_CLASS_NAME(kCudaExecutionProvider, kOnnxDomain, 1, MLFloat16, ArgMin);
class ONNX_OPERATOR_TYPED_KERNEL_CLASS_NAME(kCudaExecutionProvider, kOnnxDomain, 1, float, ReduceL1);
class ONNX_OPERATOR_TYPED_KERNEL_CLASS_NAME(kCudaExecutionProvider, kOnnxDomain, 1, double, ReduceL1);
class ONNX_OPERATOR_TYPED_KERNEL_CLASS_NAME(kCudaExecutionProvider, kOnnxDomain, 1, MLFloat16, ReduceL1);
class ONNX_OPERATOR_TYPED_KERNEL_CLASS_NAME(kCudaExecutionProvider, kOnnxDomain, 1, int32_t, ReduceL1);
class ONNX_OPERATOR_TYPED_KERNEL_CLASS_NAME(kCudaExecutionProvider, kOnnxDomain, 1, float, ReduceL2);
class ONNX_OPERATOR_TYPED_KERNEL_CLASS_NAME(kCudaExecutionProvider, kOnnxDomain, 1, double, ReduceL2);
class ONNX_OPERATOR_TYPED_KERNEL_CLASS_NAME(kCudaExecutionProvider, kOnnxDomain, 1, MLFloat16, ReduceL2);
class ONNX_OPERATOR_TYPED_KERNEL_CLASS_NAME(kCudaExecutionProvider, kOnnxDomain, 1, int32_t, ReduceL2);
class ONNX_OPERATOR_TYPED_KERNEL_CLASS_NAME(kCudaExecutionProvider, kOnnxDomain, 1, float, ReduceMax);
class ONNX_OPERATOR_TYPED_KERNEL_CLASS_NAME(kCudaExecutionProvider, kOnnxDomain, 1, double, ReduceMax);
class ONNX_OPERATOR_TYPED_KERNEL_CLASS_NAME(kCudaExecutionProvider, kOnnxDomain, 1, MLFloat16, ReduceMax);
class ONNX_OPERATOR_TYPED_KERNEL_CLASS_NAME(kCudaExecutionProvider, kOnnxDomain, 1, int32_t, ReduceMax);
class ONNX_OPERATOR_TYPED_KERNEL_CLASS_NAME(kCudaExecutionProvider, kOnnxDomain, 1, float, ReduceMean);
class ONNX_OPERATOR_TYPED_KERNEL_CLASS_NAME(kCudaExecutionProvider, kOnnxDomain, 1, double, ReduceMean);
class ONNX_OPERATOR_TYPED_KERNEL_CLASS_NAME(kCudaExecutionProvider, kOnnxDomain, 1, MLFloat16, ReduceMean);
class ONNX_OPERATOR_TYPED_KERNEL_CLASS_NAME(kCudaExecutionProvider, kOnnxDomain, 1, int32_t, ReduceMean);
class ONNX_OPERATOR_TYPED_KERNEL_CLASS_NAME(kCudaExecutionProvider, kOnnxDomain, 1, float, ReduceMin);
class ONNX_OPERATOR_TYPED_KERNEL_CLASS_NAME(kCudaExecutionProvider, kOnnxDomain, 1, double, ReduceMin);
class ONNX_OPERATOR_TYPED_KERNEL_CLASS_NAME(kCudaExecutionProvider, kOnnxDomain, 1, MLFloat16, ReduceMin);
class ONNX_OPERATOR_TYPED_KERNEL_CLASS_NAME(kCudaExecutionProvider, kOnnxDomain, 1, int32_t, ReduceMin);
class ONNX_OPERATOR_TYPED_KERNEL_CLASS_NAME(kCudaExecutionProvider, kOnnxDomain, 1, float, ReduceProd);
class ONNX_OPERATOR_TYPED_KERNEL_CLASS_NAME(kCudaExecutionProvider, kOnnxDomain, 1, double, ReduceProd);
class ONNX_OPERATOR_TYPED_KERNEL_CLASS_NAME(kCudaExecutionProvider, kOnnxDomain, 1, MLFloat16, ReduceProd);
class ONNX_OPERATOR_TYPED_KERNEL_CLASS_NAME(kCudaExecutionProvider, kOnnxDomain, 1, int32_t, ReduceProd);
class ONNX_OPERATOR_TYPED_KERNEL_CLASS_NAME(kCudaExecutionProvider, kOnnxDomain, 1, float, ReduceSum);
class ONNX_OPERATOR_TYPED_KERNEL_CLASS_NAME(kCudaExecutionProvider, kOnnxDomain, 1, double, ReduceSum);
class ONNX_OPERATOR_TYPED_KERNEL_CLASS_NAME(kCudaExecutionProvider, kOnnxDomain, 1, MLFloat16, ReduceSum);
class ONNX_OPERATOR_TYPED_KERNEL_CLASS_NAME(kCudaExecutionProvider, kOnnxDomain, 1, int32_t, ReduceSum);
class ONNX_OPERATOR_TYPED_KERNEL_CLASS_NAME(kCudaExecutionProvider, kOnnxDomain, 1, float, ReduceLogSum);
class ONNX_OPERATOR_TYPED_KERNEL_CLASS_NAME(kCudaExecutionProvider, kOnnxDomain, 1, double, ReduceLogSum);
class ONNX_OPERATOR_TYPED_KERNEL_CLASS_NAME(kCudaExecutionProvider, kOnnxDomain, 1, MLFloat16, ReduceLogSum);
class ONNX_OPERATOR_TYPED_KERNEL_CLASS_NAME(kCudaExecutionProvider, kOnnxDomain, 1, float, ReduceSumSquare);
class ONNX_OPERATOR_TYPED_KERNEL_CLASS_NAME(kCudaExecutionProvider, kOnnxDomain, 1, double, ReduceSumSquare);
class ONNX_OPERATOR_TYPED_KERNEL_CLASS_NAME(kCudaExecutionProvider, kOnnxDomain, 1, MLFloat16, ReduceSumSquare);
class ONNX_OPERATOR_TYPED_KERNEL_CLASS_NAME(kCudaExecutionProvider, kOnnxDomain, 1, float, ReduceLogSumExp);
class ONNX_OPERATOR_TYPED_KERNEL_CLASS_NAME(kCudaExecutionProvider, kOnnxDomain, 1, double, ReduceLogSumExp);
class ONNX_OPERATOR_TYPED_KERNEL_CLASS_NAME(kCudaExecutionProvider, kOnnxDomain, 1, MLFloat16, ReduceLogSumExp);
class ONNX_OPERATOR_VERSIONED_TYPED_KERNEL_CLASS_NAME(kCudaExecutionProvider, kOnnxDomain, 6, 8, float, Cast);
class ONNX_OPERATOR_VERSIONED_TYPED_KERNEL_CLASS_NAME(kCudaExecutionProvider, kOnnxDomain, 6, 8, double, Cast);
class ONNX_OPERATOR_VERSIONED_TYPED_KERNEL_CLASS_NAME(kCudaExecutionProvider, kOnnxDomain, 6, 8, MLFloat16, Cast);
class ONNX_OPERATOR_VERSIONED_TYPED_KERNEL_CLASS_NAME(kCudaExecutionProvider, kOnnxDomain, 6, 8, int8_t, Cast);
class ONNX_OPERATOR_VERSIONED_TYPED_KERNEL_CLASS_NAME(kCudaExecutionProvider, kOnnxDomain, 6, 8, int16_t, Cast);
class ONNX_OPERATOR_VERSIONED_TYPED_KERNEL_CLASS_NAME(kCudaExecutionProvider, kOnnxDomain, 6, 8, int32_t, Cast);
class ONNX_OPERATOR_VERSIONED_TYPED_KERNEL_CLASS_NAME(kCudaExecutionProvider, kOnnxDomain, 6, 8, int64_t, Cast);
class ONNX_OPERATOR_VERSIONED_TYPED_KERNEL_CLASS_NAME(kCudaExecutionProvider, kOnnxDomain, 6, 8, uint8_t, Cast);
class ONNX_OPERATOR_VERSIONED_TYPED_KERNEL_CLASS_NAME(kCudaExecutionProvider, kOnnxDomain, 6, 8, uint16_t, Cast);
class ONNX_OPERATOR_VERSIONED_TYPED_KERNEL_CLASS_NAME(kCudaExecutionProvider, kOnnxDomain, 6, 8, uint32_t, Cast);
class ONNX_OPERATOR_VERSIONED_TYPED_KERNEL_CLASS_NAME(kCudaExecutionProvider, kOnnxDomain, 6, 8, uint64_t, Cast);
class ONNX_OPERATOR_VERSIONED_TYPED_KERNEL_CLASS_NAME(kCudaExecutionProvider, kOnnxDomain, 6, 8, bool, Cast);
class ONNX_OPERATOR_TYPED_KERNEL_CLASS_NAME(kCudaExecutionProvider, kOnnxDomain, 9, float, Cast);
class ONNX_OPERATOR_TYPED_KERNEL_CLASS_NAME(kCudaExecutionProvider, kOnnxDomain, 9, double, Cast);
class ONNX_OPERATOR_TYPED_KERNEL_CLASS_NAME(kCudaExecutionProvider, kOnnxDomain, 9, MLFloat16, Cast);
class ONNX_OPERATOR_TYPED_KERNEL_CLASS_NAME(kCudaExecutionProvider, kOnnxDomain, 9, int8_t, Cast);
class ONNX_OPERATOR_TYPED_KERNEL_CLASS_NAME(kCudaExecutionProvider, kOnnxDomain, 9, int16_t, Cast);
class ONNX_OPERATOR_TYPED_KERNEL_CLASS_NAME(kCudaExecutionProvider, kOnnxDomain, 9, int32_t, Cast);
class ONNX_OPERATOR_TYPED_KERNEL_CLASS_NAME(kCudaExecutionProvider, kOnnxDomain, 9, int64_t, Cast);
class ONNX_OPERATOR_TYPED_KERNEL_CLASS_NAME(kCudaExecutionProvider, kOnnxDomain, 9, uint8_t, Cast);
class ONNX_OPERATOR_TYPED_KERNEL_CLASS_NAME(kCudaExecutionProvider, kOnnxDomain, 9, uint16_t, Cast);
class ONNX_OPERATOR_TYPED_KERNEL_CLASS_NAME(kCudaExecutionProvider, kOnnxDomain, 9, uint32_t, Cast);
class ONNX_OPERATOR_TYPED_KERNEL_CLASS_NAME(kCudaExecutionProvider, kOnnxDomain, 9, uint64_t, Cast);
class ONNX_OPERATOR_TYPED_KERNEL_CLASS_NAME(kCudaExecutionProvider, kOnnxDomain, 9, bool, Cast);
class ONNX_OPERATOR_VERSIONED_TYPED_KERNEL_CLASS_NAME(kCudaExecutionProvider, kOnnxDomain, 2, 10, float, Pad);
class ONNX_OPERATOR_VERSIONED_TYPED_KERNEL_CLASS_NAME(kCudaExecutionProvider, kOnnxDomain, 2, 10, double, Pad);
class ONNX_OPERATOR_VERSIONED_TYPED_KERNEL_CLASS_NAME(kCudaExecutionProvider, kOnnxDomain, 2, 10, MLFloat16, Pad);
class ONNX_OPERATOR_KERNEL_CLASS_NAME(kCudaExecutionProvider, kOnnxDomain, 5, Reshape);
class ONNX_OPERATOR_VERSIONED_KERNEL_CLASS_NAME(kCudaExecutionProvider, kOnnxDomain, 1, 4, Reshape_1);
class ONNX_OPERATOR_KERNEL_CLASS_NAME(kCudaExecutionProvider, kOnnxDomain, 1, Shape);
class ONNX_OPERATOR_TYPED_KERNEL_CLASS_NAME(kCudaExecutionProvider, kOnnxDomain, 6, float, Tile);
class ONNX_OPERATOR_TYPED_KERNEL_CLASS_NAME(kCudaExecutionProvider, kOnnxDomain, 6, double, Tile);
class ONNX_OPERATOR_TYPED_KERNEL_CLASS_NAME(kCudaExecutionProvider, kOnnxDomain, 6, MLFloat16, Tile);
class ONNX_OPERATOR_TYPED_KERNEL_CLASS_NAME(kCudaExecutionProvider, kOnnxDomain, 1, float, Transpose);
class ONNX_OPERATOR_TYPED_KERNEL_CLASS_NAME(kCudaExecutionProvider, kOnnxDomain, 1, double, Transpose);
class ONNX_OPERATOR_TYPED_KERNEL_CLASS_NAME(kCudaExecutionProvider, kOnnxDomain, 1, MLFloat16, Transpose);
class ONNX_OPERATOR_TYPED_KERNEL_CLASS_NAME(kCudaExecutionProvider, kOnnxDomain, 6, float, InstanceNormalization);
class ONNX_OPERATOR_TYPED_KERNEL_CLASS_NAME(kCudaExecutionProvider, kOnnxDomain, 6, double, InstanceNormalization);
class ONNX_OPERATOR_TYPED_KERNEL_CLASS_NAME(kCudaExecutionProvider, kOnnxDomain, 6, MLFloat16, InstanceNormalization);
class ONNX_OPERATOR_TYPED_KERNEL_CLASS_NAME(kCudaExecutionProvider, kOnnxDomain, 7, float, RNN);
class ONNX_OPERATOR_TYPED_KERNEL_CLASS_NAME(kCudaExecutionProvider, kOnnxDomain, 7, double, RNN);
class ONNX_OPERATOR_TYPED_KERNEL_CLASS_NAME(kCudaExecutionProvider, kOnnxDomain, 7, MLFloat16, RNN);
class ONNX_OPERATOR_TYPED_KERNEL_CLASS_NAME(kCudaExecutionProvider, kOnnxDomain, 7, float, GRU);
class ONNX_OPERATOR_TYPED_KERNEL_CLASS_NAME(kCudaExecutionProvider, kOnnxDomain, 7, double, GRU);
class ONNX_OPERATOR_TYPED_KERNEL_CLASS_NAME(kCudaExecutionProvider, kOnnxDomain, 7, MLFloat16, GRU);
class ONNX_OPERATOR_TYPED_KERNEL_CLASS_NAME(kCudaExecutionProvider, kOnnxDomain, 7, float, LSTM);
class ONNX_OPERATOR_TYPED_KERNEL_CLASS_NAME(kCudaExecutionProvider, kOnnxDomain, 7, double, LSTM);
class ONNX_OPERATOR_TYPED_KERNEL_CLASS_NAME(kCudaExecutionProvider, kOnnxDomain, 7, MLFloat16, LSTM);
class ONNX_OPERATOR_VERSIONED_TYPED_KERNEL_CLASS_NAME(kCudaExecutionProvider, kOnnxDomain, 1, 9, int32_t, Slice);
class ONNX_OPERATOR_VERSIONED_TYPED_KERNEL_CLASS_NAME(kCudaExecutionProvider, kOnnxDomain, 1, 9, int64_t, Slice);
class ONNX_OPERATOR_VERSIONED_TYPED_KERNEL_CLASS_NAME(kCudaExecutionProvider, kOnnxDomain, 1, 9, float, Slice);
class ONNX_OPERATOR_TYPED_KERNEL_CLASS_NAME(kCudaExecutionProvider, kOnnxDomain, 10, int32_t, Slice);
class ONNX_OPERATOR_TYPED_KERNEL_CLASS_NAME(kCudaExecutionProvider, kOnnxDomain, 10, int64_t, Slice);
class ONNX_OPERATOR_TYPED_KERNEL_CLASS_NAME(kCudaExecutionProvider, kOnnxDomain, 10, float, Slice);
class ONNX_OPERATOR_KERNEL_CLASS_NAME(kCudaExecutionProvider, kOnnxDomain, 9, Compress);
class ONNX_OPERATOR_KERNEL_CLASS_NAME(kCudaExecutionProvider, kOnnxDomain, 9, Flatten);
class ONNX_OPERATOR_VERSIONED_TYPED_KERNEL_CLASS_NAME(kCudaExecutionProvider, kOnnxDomain, 7, 9, float, Upsample);
class ONNX_OPERATOR_VERSIONED_TYPED_KERNEL_CLASS_NAME(kCudaExecutionProvider, kOnnxDomain, 7, 9, double, Upsample);
class ONNX_OPERATOR_VERSIONED_TYPED_KERNEL_CLASS_NAME(kCudaExecutionProvider, kOnnxDomain, 7, 9, MLFloat16, Upsample);
class ONNX_OPERATOR_VERSIONED_TYPED_KERNEL_CLASS_NAME(kCudaExecutionProvider, kOnnxDomain, 7, 9, int32_t, Upsample);
class ONNX_OPERATOR_VERSIONED_TYPED_KERNEL_CLASS_NAME(kCudaExecutionProvider, kOnnxDomain, 7, 9, uint8_t, Upsample);
class ONNX_OPERATOR_TYPED_KERNEL_CLASS_NAME(kCudaExecutionProvider, kOnnxDomain, 10, float, Resize);
class ONNX_OPERATOR_TYPED_KERNEL_CLASS_NAME(kCudaExecutionProvider, kOnnxDomain, 10, double, Resize);
class ONNX_OPERATOR_TYPED_KERNEL_CLASS_NAME(kCudaExecutionProvider, kOnnxDomain, 10, MLFloat16, Resize);
class ONNX_OPERATOR_TYPED_KERNEL_CLASS_NAME(kCudaExecutionProvider, kOnnxDomain, 10, int32_t, Resize);
class ONNX_OPERATOR_TYPED_KERNEL_CLASS_NAME(kCudaExecutionProvider, kOnnxDomain, 10, uint8_t, Resize);
class ONNX_OPERATOR_KERNEL_CLASS_NAME(kCudaExecutionProvider, kOnnxDomain, 2, Split);
class ONNX_OPERATOR_KERNEL_CLASS_NAME(kCudaExecutionProvider, kOnnxDomain, 9, ConstantOfShape);
class ONNX_OPERATOR_TYPED_KERNEL_CLASS_NAME(kCudaExecutionProvider, kOnnxDomain, 9, int8_t, Shrink);
class ONNX_OPERATOR_TYPED_KERNEL_CLASS_NAME(kCudaExecutionProvider, kOnnxDomain, 9, int16_t, Shrink);
class ONNX_OPERATOR_TYPED_KERNEL_CLASS_NAME(kCudaExecutionProvider, kOnnxDomain, 9, int32_t, Shrink);
class ONNX_OPERATOR_TYPED_KERNEL_CLASS_NAME(kCudaExecutionProvider, kOnnxDomain, 9, int64_t, Shrink);
class ONNX_OPERATOR_TYPED_KERNEL_CLASS_NAME(kCudaExecutionProvider, kOnnxDomain, 9, uint8_t, Shrink);
class ONNX_OPERATOR_TYPED_KERNEL_CLASS_NAME(kCudaExecutionProvider, kOnnxDomain, 9, uint16_t, Shrink);
class ONNX_OPERATOR_TYPED_KERNEL_CLASS_NAME(kCudaExecutionProvider, kOnnxDomain, 9, uint32_t, Shrink);
class ONNX_OPERATOR_TYPED_KERNEL_CLASS_NAME(kCudaExecutionProvider, kOnnxDomain, 9, uint64_t, Shrink);
class ONNX_OPERATOR_TYPED_KERNEL_CLASS_NAME(kCudaExecutionProvider, kOnnxDomain, 9, float, Shrink);
class ONNX_OPERATOR_TYPED_KERNEL_CLASS_NAME(kCudaExecutionProvider, kOnnxDomain, 9, double, Shrink);
class ONNX_OPERATOR_TYPED_KERNEL_CLASS_NAME(kCudaExecutionProvider, kOnnxDomain, 9, MLFloat16, Shrink);
class ONNX_OPERATOR_VERSIONED_TYPED_KERNEL_CLASS_NAME(kCudaExecutionProvider, kOnnxDomain, 7, 8, float, Less);
class ONNX_OPERATOR_VERSIONED_TYPED_KERNEL_CLASS_NAME(kCudaExecutionProvider, kOnnxDomain, 7, 8, double, Less);
class ONNX_OPERATOR_VERSIONED_TYPED_KERNEL_CLASS_NAME(kCudaExecutionProvider, kOnnxDomain, 7, 8, MLFloat16, Less);
class ONNX_OPERATOR_TYPED_KERNEL_CLASS_NAME(kCudaExecutionProvider, kOnnxDomain, 9, int32_t, Less);
class ONNX_OPERATOR_TYPED_KERNEL_CLASS_NAME(kCudaExecutionProvider, kOnnxDomain, 9, int64_t, Less);
class ONNX_OPERATOR_TYPED_KERNEL_CLASS_NAME(kCudaExecutionProvider, kOnnxDomain, 9, uint32_t, Less);
class ONNX_OPERATOR_TYPED_KERNEL_CLASS_NAME(kCudaExecutionProvider, kOnnxDomain, 9, uint64_t, Less);
class ONNX_OPERATOR_TYPED_KERNEL_CLASS_NAME(kCudaExecutionProvider, kOnnxDomain, 9, float, Less);
class ONNX_OPERATOR_TYPED_KERNEL_CLASS_NAME(kCudaExecutionProvider, kOnnxDomain, 9, double, Less);
class ONNX_OPERATOR_TYPED_KERNEL_CLASS_NAME(kCudaExecutionProvider, kOnnxDomain, 9, MLFloat16, Less);
class ONNX_OPERATOR_KERNEL_CLASS_NAME(kCudaExecutionProvider, kOnnxDomain, 9, EyeLike);
class ONNX_OPERATOR_VERSIONED_KERNEL_CLASS_NAME(kCudaExecutionProvider, kOnnxDomain, 9, 10, Scatter);

// opset 10
class ONNX_OPERATOR_KERNEL_CLASS_NAME(kCudaExecutionProvider, kOnnxDomain, 10, Dropout);
class ONNX_OPERATOR_TYPED_KERNEL_CLASS_NAME(kCudaExecutionProvider, kOnnxDomain, 10, float, RoiAlign);
class ONNX_OPERATOR_TYPED_KERNEL_CLASS_NAME(kCudaExecutionProvider, kOnnxDomain, 10, double, RoiAlign);
class ONNX_OPERATOR_VERSIONED_KERNEL_CLASS_NAME(kCudaExecutionProvider, kOnnxDomain, 10, 10, NonMaxSuppression);
class ONNX_OPERATOR_KERNEL_CLASS_NAME(kCudaExecutionProvider, kOnnxDomain, 10, ReverseSequence);

// opset 11
class ONNX_OPERATOR_TYPED_KERNEL_CLASS_NAME(kCudaExecutionProvider, kOnnxDomain, 11, float, Gemm);
class ONNX_OPERATOR_TYPED_KERNEL_CLASS_NAME(kCudaExecutionProvider, kOnnxDomain, 11, double, Gemm);
class ONNX_OPERATOR_TYPED_KERNEL_CLASS_NAME(kCudaExecutionProvider, kOnnxDomain, 11, MLFloat16, Gemm);
class ONNX_OPERATOR_KERNEL_CLASS_NAME(kCudaExecutionProvider, kOnnxDomain, 11, NonMaxSuppression);
class ONNX_OPERATOR_KERNEL_CLASS_NAME(kCudaExecutionProvider, kOnnxDomain, 11, ScatterElements);
class ONNX_OPERATOR_KERNEL_CLASS_NAME(kCudaExecutionProvider, kOnnxDomain, 11, Range);

class ONNX_OPERATOR_TYPED_KERNEL_CLASS_NAME(kCudaExecutionProvider, kOnnxDomain, 9, bool, NonZero);
class ONNX_OPERATOR_TYPED_KERNEL_CLASS_NAME(kCudaExecutionProvider, kOnnxDomain, 9, uint8_t, NonZero);
class ONNX_OPERATOR_TYPED_KERNEL_CLASS_NAME(kCudaExecutionProvider, kOnnxDomain, 9, int32_t, NonZero);
class ONNX_OPERATOR_TYPED_KERNEL_CLASS_NAME(kCudaExecutionProvider, kOnnxDomain, 9, int64_t, NonZero);
class ONNX_OPERATOR_TYPED_KERNEL_CLASS_NAME(kCudaExecutionProvider, kOnnxDomain, 9, float, NonZero);

class ONNX_OPERATOR_VERSIONED_KERNEL_CLASS_NAME(kCudaExecutionProvider, kOnnxDomain, 1, 9, TopK);
class ONNX_OPERATOR_VERSIONED_KERNEL_CLASS_NAME(kCudaExecutionProvider, kOnnxDomain, 10, 10, TopK);
class ONNX_OPERATOR_KERNEL_CLASS_NAME(kCudaExecutionProvider, kOnnxDomain, 11, TopK);

static void RegisterCudaKernels(KernelRegistry& kernel_registry) {
  static const BuildKernelCreateInfoFn function_table[] = {
      BuildKernelCreateInfo<ONNX_OPERATOR_KERNEL_CLASS_NAME(kCudaExecutionProvider, kOnnxDomain, 1, MemcpyFromHost)>,
      BuildKernelCreateInfo<ONNX_OPERATOR_KERNEL_CLASS_NAME(kCudaExecutionProvider, kOnnxDomain, 1, MemcpyToHost)>,
      BuildKernelCreateInfo<ONNX_OPERATOR_KERNEL_CLASS_NAME(kCudaExecutionProvider, kOnnxDomain, 4, Concat)>,
      BuildKernelCreateInfo<ONNX_OPERATOR_KERNEL_CLASS_NAME(kCudaExecutionProvider, kOnnxDomain, 1, Unsqueeze)>,
      BuildKernelCreateInfo<ONNX_OPERATOR_VERSIONED_KERNEL_CLASS_NAME(kCudaExecutionProvider, kOnnxDomain, 1, 8, Flatten)>,
      BuildKernelCreateInfo<ONNX_OPERATOR_KERNEL_CLASS_NAME(kCudaExecutionProvider, kOnnxDomain, 1, Squeeze)>,
      BuildKernelCreateInfo<ONNX_OPERATOR_KERNEL_CLASS_NAME(kCudaExecutionProvider, kOnnxDomain, 1, Identity)>,
      BuildKernelCreateInfo<ONNX_OPERATOR_VERSIONED_KERNEL_CLASS_NAME(kCudaExecutionProvider, kOnnxDomain, 7, 9, Dropout)>,
      BuildKernelCreateInfo<ONNX_OPERATOR_KERNEL_CLASS_NAME(kCudaExecutionProvider, kOnnxDomain, 1, Gather)>,
      BuildKernelCreateInfo<ONNX_OPERATOR_VERSIONED_TYPED_KERNEL_CLASS_NAME(kCudaExecutionProvider, kOnnxDomain, 7, 8, float, Gemm)>,
      BuildKernelCreateInfo<ONNX_OPERATOR_VERSIONED_TYPED_KERNEL_CLASS_NAME(kCudaExecutionProvider, kOnnxDomain, 7, 8, double, Gemm)>,
      BuildKernelCreateInfo<ONNX_OPERATOR_VERSIONED_TYPED_KERNEL_CLASS_NAME(kCudaExecutionProvider, kOnnxDomain, 7, 8, MLFloat16, Gemm)>,
      BuildKernelCreateInfo<ONNX_OPERATOR_VERSIONED_TYPED_KERNEL_CLASS_NAME(kCudaExecutionProvider, kOnnxDomain, 9, 10, float, Gemm)>,
      BuildKernelCreateInfo<ONNX_OPERATOR_VERSIONED_TYPED_KERNEL_CLASS_NAME(kCudaExecutionProvider, kOnnxDomain, 9, 10, double, Gemm)>,
      BuildKernelCreateInfo<ONNX_OPERATOR_VERSIONED_TYPED_KERNEL_CLASS_NAME(kCudaExecutionProvider, kOnnxDomain, 9, 10, MLFloat16, Gemm)>,
      BuildKernelCreateInfo<ONNX_OPERATOR_VERSIONED_TYPED_KERNEL_CLASS_NAME(kCudaExecutionProvider, kOnnxDomain, 1, 8, float, MatMul)>,
      BuildKernelCreateInfo<ONNX_OPERATOR_VERSIONED_TYPED_KERNEL_CLASS_NAME(kCudaExecutionProvider, kOnnxDomain, 1, 8, double, MatMul)>,
      BuildKernelCreateInfo<ONNX_OPERATOR_VERSIONED_TYPED_KERNEL_CLASS_NAME(kCudaExecutionProvider, kOnnxDomain, 1, 8, MLFloat16, MatMul)>,
      BuildKernelCreateInfo<ONNX_OPERATOR_TYPED_KERNEL_CLASS_NAME(kCudaExecutionProvider, kOnnxDomain, 9, float, MatMul)>,
      BuildKernelCreateInfo<ONNX_OPERATOR_TYPED_KERNEL_CLASS_NAME(kCudaExecutionProvider, kOnnxDomain, 9, double, MatMul)>,
      BuildKernelCreateInfo<ONNX_OPERATOR_TYPED_KERNEL_CLASS_NAME(kCudaExecutionProvider, kOnnxDomain, 9, MLFloat16, MatMul)>,
      BuildKernelCreateInfo<ONNX_OPERATOR_TYPED_KERNEL_CLASS_NAME(kCudaExecutionProvider, kOnnxDomain, 6, float, Clip)>,
      BuildKernelCreateInfo<ONNX_OPERATOR_TYPED_KERNEL_CLASS_NAME(kCudaExecutionProvider, kOnnxDomain, 6, float, Tile)>,
      BuildKernelCreateInfo<ONNX_OPERATOR_TYPED_KERNEL_CLASS_NAME(kCudaExecutionProvider, kOnnxDomain, 6, double, Tile)>,
      BuildKernelCreateInfo<ONNX_OPERATOR_TYPED_KERNEL_CLASS_NAME(kCudaExecutionProvider, kOnnxDomain, 6, MLFloat16, Tile)>,
      BuildKernelCreateInfo<ONNX_OPERATOR_TYPED_KERNEL_CLASS_NAME(kCudaExecutionProvider, kOnnxDomain, 6, float, Elu)>,
      BuildKernelCreateInfo<ONNX_OPERATOR_TYPED_KERNEL_CLASS_NAME(kCudaExecutionProvider, kOnnxDomain, 6, double, Elu)>,
      BuildKernelCreateInfo<ONNX_OPERATOR_TYPED_KERNEL_CLASS_NAME(kCudaExecutionProvider, kOnnxDomain, 6, MLFloat16, Elu)>,
      BuildKernelCreateInfo<ONNX_OPERATOR_TYPED_KERNEL_CLASS_NAME(kCudaExecutionProvider, kOnnxDomain, 6, float, HardSigmoid)>,
      BuildKernelCreateInfo<ONNX_OPERATOR_TYPED_KERNEL_CLASS_NAME(kCudaExecutionProvider, kOnnxDomain, 6, double, HardSigmoid)>,
      BuildKernelCreateInfo<ONNX_OPERATOR_TYPED_KERNEL_CLASS_NAME(kCudaExecutionProvider, kOnnxDomain, 6, MLFloat16, HardSigmoid)>,
      BuildKernelCreateInfo<ONNX_OPERATOR_TYPED_KERNEL_CLASS_NAME(kCudaExecutionProvider, kOnnxDomain, 6, float, LeakyRelu)>,
      BuildKernelCreateInfo<ONNX_OPERATOR_TYPED_KERNEL_CLASS_NAME(kCudaExecutionProvider, kOnnxDomain, 6, double, LeakyRelu)>,
      BuildKernelCreateInfo<ONNX_OPERATOR_TYPED_KERNEL_CLASS_NAME(kCudaExecutionProvider, kOnnxDomain, 6, MLFloat16, LeakyRelu)>,
      BuildKernelCreateInfo<ONNX_OPERATOR_TYPED_KERNEL_CLASS_NAME(kCudaExecutionProvider, kOnnxDomain, 6, float, Relu)>,
      BuildKernelCreateInfo<ONNX_OPERATOR_TYPED_KERNEL_CLASS_NAME(kCudaExecutionProvider, kOnnxDomain, 6, double, Relu)>,
      BuildKernelCreateInfo<ONNX_OPERATOR_TYPED_KERNEL_CLASS_NAME(kCudaExecutionProvider, kOnnxDomain, 6, MLFloat16, Relu)>,
      BuildKernelCreateInfo<ONNX_OPERATOR_TYPED_KERNEL_CLASS_NAME(kCudaExecutionProvider, kOnnxDomain, 6, float, Selu)>,
      BuildKernelCreateInfo<ONNX_OPERATOR_TYPED_KERNEL_CLASS_NAME(kCudaExecutionProvider, kOnnxDomain, 6, double, Selu)>,
      BuildKernelCreateInfo<ONNX_OPERATOR_TYPED_KERNEL_CLASS_NAME(kCudaExecutionProvider, kOnnxDomain, 6, MLFloat16, Selu)>,
      BuildKernelCreateInfo<ONNX_OPERATOR_TYPED_KERNEL_CLASS_NAME(kCudaExecutionProvider, kOnnxDomain, 6, float, Sigmoid)>,
      BuildKernelCreateInfo<ONNX_OPERATOR_TYPED_KERNEL_CLASS_NAME(kCudaExecutionProvider, kOnnxDomain, 6, double, Sigmoid)>,
      BuildKernelCreateInfo<ONNX_OPERATOR_TYPED_KERNEL_CLASS_NAME(kCudaExecutionProvider, kOnnxDomain, 6, MLFloat16, Sigmoid)>,
      BuildKernelCreateInfo<ONNX_OPERATOR_TYPED_KERNEL_CLASS_NAME(kCudaExecutionProvider, kOnnxDomain, 1, float, Softsign)>,
      BuildKernelCreateInfo<ONNX_OPERATOR_TYPED_KERNEL_CLASS_NAME(kCudaExecutionProvider, kOnnxDomain, 1, double, Softsign)>,
      BuildKernelCreateInfo<ONNX_OPERATOR_TYPED_KERNEL_CLASS_NAME(kCudaExecutionProvider, kOnnxDomain, 1, MLFloat16, Softsign)>,
      BuildKernelCreateInfo<ONNX_OPERATOR_TYPED_KERNEL_CLASS_NAME(kCudaExecutionProvider, kOnnxDomain, 6, float, Tanh)>,
      BuildKernelCreateInfo<ONNX_OPERATOR_TYPED_KERNEL_CLASS_NAME(kCudaExecutionProvider, kOnnxDomain, 6, double, Tanh)>,
      BuildKernelCreateInfo<ONNX_OPERATOR_TYPED_KERNEL_CLASS_NAME(kCudaExecutionProvider, kOnnxDomain, 6, MLFloat16, Tanh)>,
      BuildKernelCreateInfo<ONNX_OPERATOR_TYPED_KERNEL_CLASS_NAME(kCudaExecutionProvider, kOnnxDomain, 10, float, ThresholdedRelu)>,
      BuildKernelCreateInfo<ONNX_OPERATOR_TYPED_KERNEL_CLASS_NAME(kCudaExecutionProvider, kOnnxDomain, 10, double, ThresholdedRelu)>,
      BuildKernelCreateInfo<ONNX_OPERATOR_TYPED_KERNEL_CLASS_NAME(kCudaExecutionProvider, kOnnxDomain, 10, MLFloat16, ThresholdedRelu)>,
      BuildKernelCreateInfo<ONNX_OPERATOR_TYPED_KERNEL_CLASS_NAME(kCudaExecutionProvider, kOnnxDomain, 1, float, Softplus)>,
      BuildKernelCreateInfo<ONNX_OPERATOR_TYPED_KERNEL_CLASS_NAME(kCudaExecutionProvider, kOnnxDomain, 1, double, Softplus)>,
      BuildKernelCreateInfo<ONNX_OPERATOR_TYPED_KERNEL_CLASS_NAME(kCudaExecutionProvider, kOnnxDomain, 1, MLFloat16, Softplus)>,
      BuildKernelCreateInfo<ONNX_OPERATOR_TYPED_KERNEL_CLASS_NAME(kCudaExecutionProvider, kOnnxDomain, 1, float, Softmax)>,
      BuildKernelCreateInfo<ONNX_OPERATOR_TYPED_KERNEL_CLASS_NAME(kCudaExecutionProvider, kOnnxDomain, 1, double, Softmax)>,
      BuildKernelCreateInfo<ONNX_OPERATOR_TYPED_KERNEL_CLASS_NAME(kCudaExecutionProvider, kOnnxDomain, 1, MLFloat16, Softmax)>,
      BuildKernelCreateInfo<ONNX_OPERATOR_TYPED_KERNEL_CLASS_NAME(kCudaExecutionProvider, kOnnxDomain, 7, float, Pow)>,
      BuildKernelCreateInfo<ONNX_OPERATOR_TYPED_KERNEL_CLASS_NAME(kCudaExecutionProvider, kOnnxDomain, 7, double, Pow)>,
      BuildKernelCreateInfo<ONNX_OPERATOR_TYPED_KERNEL_CLASS_NAME(kCudaExecutionProvider, kOnnxDomain, 7, MLFloat16, Pow)>,
      BuildKernelCreateInfo<ONNX_OPERATOR_TYPED_KERNEL_CLASS_NAME(kCudaExecutionProvider, kOnnxDomain, 7, float, PRelu)>,
      BuildKernelCreateInfo<ONNX_OPERATOR_TYPED_KERNEL_CLASS_NAME(kCudaExecutionProvider, kOnnxDomain, 7, double, PRelu)>,
      BuildKernelCreateInfo<ONNX_OPERATOR_TYPED_KERNEL_CLASS_NAME(kCudaExecutionProvider, kOnnxDomain, 7, MLFloat16, PRelu)>,
      BuildKernelCreateInfo<ONNX_OPERATOR_TYPED_KERNEL_CLASS_NAME(kCudaExecutionProvider, kOnnxDomain, 7, bool, And)>,
      BuildKernelCreateInfo<ONNX_OPERATOR_TYPED_KERNEL_CLASS_NAME(kCudaExecutionProvider, kOnnxDomain, 7, bool, Or)>,
      BuildKernelCreateInfo<ONNX_OPERATOR_TYPED_KERNEL_CLASS_NAME(kCudaExecutionProvider, kOnnxDomain, 7, bool, Xor)>,
      BuildKernelCreateInfo<ONNX_OPERATOR_VERSIONED_TYPED_KERNEL_CLASS_NAME(kCudaExecutionProvider, kOnnxDomain, 6, 7, int32_t, Sum)>,
      BuildKernelCreateInfo<ONNX_OPERATOR_VERSIONED_TYPED_KERNEL_CLASS_NAME(kCudaExecutionProvider, kOnnxDomain, 6, 7, int64_t, Sum)>,
      BuildKernelCreateInfo<ONNX_OPERATOR_VERSIONED_TYPED_KERNEL_CLASS_NAME(kCudaExecutionProvider, kOnnxDomain, 6, 7, uint32_t, Sum)>,
      BuildKernelCreateInfo<ONNX_OPERATOR_VERSIONED_TYPED_KERNEL_CLASS_NAME(kCudaExecutionProvider, kOnnxDomain, 6, 7, uint64_t, Sum)>,
      BuildKernelCreateInfo<ONNX_OPERATOR_VERSIONED_TYPED_KERNEL_CLASS_NAME(kCudaExecutionProvider, kOnnxDomain, 6, 7, float, Sum)>,
      BuildKernelCreateInfo<ONNX_OPERATOR_VERSIONED_TYPED_KERNEL_CLASS_NAME(kCudaExecutionProvider, kOnnxDomain, 6, 7, double, Sum)>,
      BuildKernelCreateInfo<ONNX_OPERATOR_VERSIONED_TYPED_KERNEL_CLASS_NAME(kCudaExecutionProvider, kOnnxDomain, 6, 7, MLFloat16, Sum)>,
      BuildKernelCreateInfo<ONNX_OPERATOR_TYPED_KERNEL_CLASS_NAME(kCudaExecutionProvider, kOnnxDomain, 8, int32_t, Sum)>,
      BuildKernelCreateInfo<ONNX_OPERATOR_TYPED_KERNEL_CLASS_NAME(kCudaExecutionProvider, kOnnxDomain, 8, int64_t, Sum)>,
      BuildKernelCreateInfo<ONNX_OPERATOR_TYPED_KERNEL_CLASS_NAME(kCudaExecutionProvider, kOnnxDomain, 8, uint32_t, Sum)>,
      BuildKernelCreateInfo<ONNX_OPERATOR_TYPED_KERNEL_CLASS_NAME(kCudaExecutionProvider, kOnnxDomain, 8, uint64_t, Sum)>,
      BuildKernelCreateInfo<ONNX_OPERATOR_TYPED_KERNEL_CLASS_NAME(kCudaExecutionProvider, kOnnxDomain, 8, float, Sum)>,
      BuildKernelCreateInfo<ONNX_OPERATOR_TYPED_KERNEL_CLASS_NAME(kCudaExecutionProvider, kOnnxDomain, 8, double, Sum)>,
      BuildKernelCreateInfo<ONNX_OPERATOR_TYPED_KERNEL_CLASS_NAME(kCudaExecutionProvider, kOnnxDomain, 8, MLFloat16, Sum)>,
      BuildKernelCreateInfo<ONNX_OPERATOR_VERSIONED_TYPED_KERNEL_CLASS_NAME(kCudaExecutionProvider, kOnnxDomain, 6, 7, float, Max)>,
      BuildKernelCreateInfo<ONNX_OPERATOR_VERSIONED_TYPED_KERNEL_CLASS_NAME(kCudaExecutionProvider, kOnnxDomain, 6, 7, double, Max)>,
      BuildKernelCreateInfo<ONNX_OPERATOR_VERSIONED_TYPED_KERNEL_CLASS_NAME(kCudaExecutionProvider, kOnnxDomain, 6, 7, MLFloat16, Max)>,
      BuildKernelCreateInfo<ONNX_OPERATOR_TYPED_KERNEL_CLASS_NAME(kCudaExecutionProvider, kOnnxDomain, 8, float, Max)>,
      BuildKernelCreateInfo<ONNX_OPERATOR_TYPED_KERNEL_CLASS_NAME(kCudaExecutionProvider, kOnnxDomain, 8, double, Max)>,
      BuildKernelCreateInfo<ONNX_OPERATOR_TYPED_KERNEL_CLASS_NAME(kCudaExecutionProvider, kOnnxDomain, 8, MLFloat16, Max)>,
      BuildKernelCreateInfo<ONNX_OPERATOR_VERSIONED_TYPED_KERNEL_CLASS_NAME(kCudaExecutionProvider, kOnnxDomain, 6, 7, float, Min)>,
      BuildKernelCreateInfo<ONNX_OPERATOR_VERSIONED_TYPED_KERNEL_CLASS_NAME(kCudaExecutionProvider, kOnnxDomain, 6, 7, double, Min)>,
      BuildKernelCreateInfo<ONNX_OPERATOR_VERSIONED_TYPED_KERNEL_CLASS_NAME(kCudaExecutionProvider, kOnnxDomain, 6, 7, MLFloat16, Min)>,
      BuildKernelCreateInfo<ONNX_OPERATOR_TYPED_KERNEL_CLASS_NAME(kCudaExecutionProvider, kOnnxDomain, 8, float, Min)>,
      BuildKernelCreateInfo<ONNX_OPERATOR_TYPED_KERNEL_CLASS_NAME(kCudaExecutionProvider, kOnnxDomain, 8, double, Min)>,
      BuildKernelCreateInfo<ONNX_OPERATOR_TYPED_KERNEL_CLASS_NAME(kCudaExecutionProvider, kOnnxDomain, 8, MLFloat16, Min)>,
      BuildKernelCreateInfo<ONNX_OPERATOR_VERSIONED_TYPED_KERNEL_CLASS_NAME(kCudaExecutionProvider, kOnnxDomain, 7, 8, float, Greater)>,
      BuildKernelCreateInfo<ONNX_OPERATOR_VERSIONED_TYPED_KERNEL_CLASS_NAME(kCudaExecutionProvider, kOnnxDomain, 7, 8, double, Greater)>,
      BuildKernelCreateInfo<ONNX_OPERATOR_VERSIONED_TYPED_KERNEL_CLASS_NAME(kCudaExecutionProvider, kOnnxDomain, 7, 8, MLFloat16, Greater)>,
      BuildKernelCreateInfo<ONNX_OPERATOR_TYPED_KERNEL_CLASS_NAME(kCudaExecutionProvider, kOnnxDomain, 7, bool, Equal)>,
      BuildKernelCreateInfo<ONNX_OPERATOR_TYPED_KERNEL_CLASS_NAME(kCudaExecutionProvider, kOnnxDomain, 7, int32_t, Equal)>,
      BuildKernelCreateInfo<ONNX_OPERATOR_TYPED_KERNEL_CLASS_NAME(kCudaExecutionProvider, kOnnxDomain, 7, int64_t, Equal)>,
      BuildKernelCreateInfo<ONNX_OPERATOR_KERNEL_CLASS_NAME(kCudaExecutionProvider, kOnnxDomain, 8, Expand)>,
      BuildKernelCreateInfo<ONNX_OPERATOR_TYPED_KERNEL_CLASS_NAME(kCudaExecutionProvider, kOnnxDomain, 9, int32_t, Greater)>,
      BuildKernelCreateInfo<ONNX_OPERATOR_TYPED_KERNEL_CLASS_NAME(kCudaExecutionProvider, kOnnxDomain, 9, int64_t, Greater)>,
      BuildKernelCreateInfo<ONNX_OPERATOR_TYPED_KERNEL_CLASS_NAME(kCudaExecutionProvider, kOnnxDomain, 9, uint32_t, Greater)>,
      BuildKernelCreateInfo<ONNX_OPERATOR_TYPED_KERNEL_CLASS_NAME(kCudaExecutionProvider, kOnnxDomain, 9, uint64_t, Greater)>,
      BuildKernelCreateInfo<ONNX_OPERATOR_TYPED_KERNEL_CLASS_NAME(kCudaExecutionProvider, kOnnxDomain, 9, float, Greater)>,
      BuildKernelCreateInfo<ONNX_OPERATOR_TYPED_KERNEL_CLASS_NAME(kCudaExecutionProvider, kOnnxDomain, 9, double, Greater)>,
      BuildKernelCreateInfo<ONNX_OPERATOR_TYPED_KERNEL_CLASS_NAME(kCudaExecutionProvider, kOnnxDomain, 9, MLFloat16, Greater)>,
      BuildKernelCreateInfo<ONNX_OPERATOR_TYPED_KERNEL_CLASS_NAME(kCudaExecutionProvider, kOnnxDomain, 7, int32_t, Add)>,
      BuildKernelCreateInfo<ONNX_OPERATOR_TYPED_KERNEL_CLASS_NAME(kCudaExecutionProvider, kOnnxDomain, 7, int64_t, Add)>,
      BuildKernelCreateInfo<ONNX_OPERATOR_TYPED_KERNEL_CLASS_NAME(kCudaExecutionProvider, kOnnxDomain, 7, uint32_t, Add)>,
      BuildKernelCreateInfo<ONNX_OPERATOR_TYPED_KERNEL_CLASS_NAME(kCudaExecutionProvider, kOnnxDomain, 7, uint64_t, Add)>,
      BuildKernelCreateInfo<ONNX_OPERATOR_TYPED_KERNEL_CLASS_NAME(kCudaExecutionProvider, kOnnxDomain, 7, float, Add)>,
      BuildKernelCreateInfo<ONNX_OPERATOR_TYPED_KERNEL_CLASS_NAME(kCudaExecutionProvider, kOnnxDomain, 7, double, Add)>,
      BuildKernelCreateInfo<ONNX_OPERATOR_TYPED_KERNEL_CLASS_NAME(kCudaExecutionProvider, kOnnxDomain, 7, MLFloat16, Add)>,
      BuildKernelCreateInfo<ONNX_OPERATOR_TYPED_KERNEL_CLASS_NAME(kCudaExecutionProvider, kOnnxDomain, 7, int32_t, Sub)>,
      BuildKernelCreateInfo<ONNX_OPERATOR_TYPED_KERNEL_CLASS_NAME(kCudaExecutionProvider, kOnnxDomain, 7, int64_t, Sub)>,
      BuildKernelCreateInfo<ONNX_OPERATOR_TYPED_KERNEL_CLASS_NAME(kCudaExecutionProvider, kOnnxDomain, 7, uint32_t, Sub)>,
      BuildKernelCreateInfo<ONNX_OPERATOR_TYPED_KERNEL_CLASS_NAME(kCudaExecutionProvider, kOnnxDomain, 7, uint64_t, Sub)>,
      BuildKernelCreateInfo<ONNX_OPERATOR_TYPED_KERNEL_CLASS_NAME(kCudaExecutionProvider, kOnnxDomain, 7, float, Sub)>,
      BuildKernelCreateInfo<ONNX_OPERATOR_TYPED_KERNEL_CLASS_NAME(kCudaExecutionProvider, kOnnxDomain, 7, double, Sub)>,
      BuildKernelCreateInfo<ONNX_OPERATOR_TYPED_KERNEL_CLASS_NAME(kCudaExecutionProvider, kOnnxDomain, 7, MLFloat16, Sub)>,
      BuildKernelCreateInfo<ONNX_OPERATOR_TYPED_KERNEL_CLASS_NAME(kCudaExecutionProvider, kOnnxDomain, 7, int32_t, Mul)>,
      BuildKernelCreateInfo<ONNX_OPERATOR_TYPED_KERNEL_CLASS_NAME(kCudaExecutionProvider, kOnnxDomain, 7, int64_t, Mul)>,
      BuildKernelCreateInfo<ONNX_OPERATOR_TYPED_KERNEL_CLASS_NAME(kCudaExecutionProvider, kOnnxDomain, 7, uint32_t, Mul)>,
      BuildKernelCreateInfo<ONNX_OPERATOR_TYPED_KERNEL_CLASS_NAME(kCudaExecutionProvider, kOnnxDomain, 7, uint64_t, Mul)>,
      BuildKernelCreateInfo<ONNX_OPERATOR_TYPED_KERNEL_CLASS_NAME(kCudaExecutionProvider, kOnnxDomain, 7, float, Mul)>,
      BuildKernelCreateInfo<ONNX_OPERATOR_TYPED_KERNEL_CLASS_NAME(kCudaExecutionProvider, kOnnxDomain, 7, double, Mul)>,
      BuildKernelCreateInfo<ONNX_OPERATOR_TYPED_KERNEL_CLASS_NAME(kCudaExecutionProvider, kOnnxDomain, 7, MLFloat16, Mul)>,
      BuildKernelCreateInfo<ONNX_OPERATOR_TYPED_KERNEL_CLASS_NAME(kCudaExecutionProvider, kOnnxDomain, 7, int32_t, Div)>,
      BuildKernelCreateInfo<ONNX_OPERATOR_TYPED_KERNEL_CLASS_NAME(kCudaExecutionProvider, kOnnxDomain, 7, int64_t, Div)>,
      BuildKernelCreateInfo<ONNX_OPERATOR_TYPED_KERNEL_CLASS_NAME(kCudaExecutionProvider, kOnnxDomain, 7, uint32_t, Div)>,
      BuildKernelCreateInfo<ONNX_OPERATOR_TYPED_KERNEL_CLASS_NAME(kCudaExecutionProvider, kOnnxDomain, 7, uint64_t, Div)>,
      BuildKernelCreateInfo<ONNX_OPERATOR_TYPED_KERNEL_CLASS_NAME(kCudaExecutionProvider, kOnnxDomain, 7, float, Div)>,
      BuildKernelCreateInfo<ONNX_OPERATOR_TYPED_KERNEL_CLASS_NAME(kCudaExecutionProvider, kOnnxDomain, 7, double, Div)>,
      BuildKernelCreateInfo<ONNX_OPERATOR_TYPED_KERNEL_CLASS_NAME(kCudaExecutionProvider, kOnnxDomain, 7, MLFloat16, Div)>,
      BuildKernelCreateInfo<ONNX_OPERATOR_TYPED_KERNEL_CLASS_NAME(kCudaExecutionProvider, kOnnxDomain, 6, int8_t, Abs)>,
      BuildKernelCreateInfo<ONNX_OPERATOR_TYPED_KERNEL_CLASS_NAME(kCudaExecutionProvider, kOnnxDomain, 6, int16_t, Abs)>,
      BuildKernelCreateInfo<ONNX_OPERATOR_TYPED_KERNEL_CLASS_NAME(kCudaExecutionProvider, kOnnxDomain, 6, int32_t, Abs)>,
      BuildKernelCreateInfo<ONNX_OPERATOR_TYPED_KERNEL_CLASS_NAME(kCudaExecutionProvider, kOnnxDomain, 6, int64_t, Abs)>,
      BuildKernelCreateInfo<ONNX_OPERATOR_TYPED_KERNEL_CLASS_NAME(kCudaExecutionProvider, kOnnxDomain, 6, uint8_t, Abs)>,
      BuildKernelCreateInfo<ONNX_OPERATOR_TYPED_KERNEL_CLASS_NAME(kCudaExecutionProvider, kOnnxDomain, 6, uint16_t, Abs)>,
      BuildKernelCreateInfo<ONNX_OPERATOR_TYPED_KERNEL_CLASS_NAME(kCudaExecutionProvider, kOnnxDomain, 6, uint32_t, Abs)>,
      BuildKernelCreateInfo<ONNX_OPERATOR_TYPED_KERNEL_CLASS_NAME(kCudaExecutionProvider, kOnnxDomain, 6, uint64_t, Abs)>,
      BuildKernelCreateInfo<ONNX_OPERATOR_TYPED_KERNEL_CLASS_NAME(kCudaExecutionProvider, kOnnxDomain, 6, float, Abs)>,
      BuildKernelCreateInfo<ONNX_OPERATOR_TYPED_KERNEL_CLASS_NAME(kCudaExecutionProvider, kOnnxDomain, 6, double, Abs)>,
      BuildKernelCreateInfo<ONNX_OPERATOR_TYPED_KERNEL_CLASS_NAME(kCudaExecutionProvider, kOnnxDomain, 6, MLFloat16, Abs)>,
      BuildKernelCreateInfo<ONNX_OPERATOR_TYPED_KERNEL_CLASS_NAME(kCudaExecutionProvider, kOnnxDomain, 6, int8_t, Neg)>,
      BuildKernelCreateInfo<ONNX_OPERATOR_TYPED_KERNEL_CLASS_NAME(kCudaExecutionProvider, kOnnxDomain, 6, int16_t, Neg)>,
      BuildKernelCreateInfo<ONNX_OPERATOR_TYPED_KERNEL_CLASS_NAME(kCudaExecutionProvider, kOnnxDomain, 6, int32_t, Neg)>,
      BuildKernelCreateInfo<ONNX_OPERATOR_TYPED_KERNEL_CLASS_NAME(kCudaExecutionProvider, kOnnxDomain, 6, int64_t, Neg)>,
      BuildKernelCreateInfo<ONNX_OPERATOR_TYPED_KERNEL_CLASS_NAME(kCudaExecutionProvider, kOnnxDomain, 6, float, Neg)>,
      BuildKernelCreateInfo<ONNX_OPERATOR_TYPED_KERNEL_CLASS_NAME(kCudaExecutionProvider, kOnnxDomain, 6, double, Neg)>,
      BuildKernelCreateInfo<ONNX_OPERATOR_TYPED_KERNEL_CLASS_NAME(kCudaExecutionProvider, kOnnxDomain, 6, MLFloat16, Neg)>,
      BuildKernelCreateInfo<ONNX_OPERATOR_TYPED_KERNEL_CLASS_NAME(kCudaExecutionProvider, kOnnxDomain, 6, float, Floor)>,
      BuildKernelCreateInfo<ONNX_OPERATOR_TYPED_KERNEL_CLASS_NAME(kCudaExecutionProvider, kOnnxDomain, 6, double, Floor)>,
      BuildKernelCreateInfo<ONNX_OPERATOR_TYPED_KERNEL_CLASS_NAME(kCudaExecutionProvider, kOnnxDomain, 6, MLFloat16, Floor)>,
      BuildKernelCreateInfo<ONNX_OPERATOR_TYPED_KERNEL_CLASS_NAME(kCudaExecutionProvider, kOnnxDomain, 6, float, Ceil)>,
      BuildKernelCreateInfo<ONNX_OPERATOR_TYPED_KERNEL_CLASS_NAME(kCudaExecutionProvider, kOnnxDomain, 6, double, Ceil)>,
      BuildKernelCreateInfo<ONNX_OPERATOR_TYPED_KERNEL_CLASS_NAME(kCudaExecutionProvider, kOnnxDomain, 6, MLFloat16, Ceil)>,
      BuildKernelCreateInfo<ONNX_OPERATOR_TYPED_KERNEL_CLASS_NAME(kCudaExecutionProvider, kOnnxDomain, 6, float, Reciprocal)>,
      BuildKernelCreateInfo<ONNX_OPERATOR_TYPED_KERNEL_CLASS_NAME(kCudaExecutionProvider, kOnnxDomain, 6, double, Reciprocal)>,
      BuildKernelCreateInfo<ONNX_OPERATOR_TYPED_KERNEL_CLASS_NAME(kCudaExecutionProvider, kOnnxDomain, 6, MLFloat16, Reciprocal)>,
      BuildKernelCreateInfo<ONNX_OPERATOR_TYPED_KERNEL_CLASS_NAME(kCudaExecutionProvider, kOnnxDomain, 6, float, Sqrt)>,
      BuildKernelCreateInfo<ONNX_OPERATOR_TYPED_KERNEL_CLASS_NAME(kCudaExecutionProvider, kOnnxDomain, 6, double, Sqrt)>,
      BuildKernelCreateInfo<ONNX_OPERATOR_TYPED_KERNEL_CLASS_NAME(kCudaExecutionProvider, kOnnxDomain, 6, MLFloat16, Sqrt)>,
      BuildKernelCreateInfo<ONNX_OPERATOR_TYPED_KERNEL_CLASS_NAME(kCudaExecutionProvider, kOnnxDomain, 6, float, Log)>,
      BuildKernelCreateInfo<ONNX_OPERATOR_TYPED_KERNEL_CLASS_NAME(kCudaExecutionProvider, kOnnxDomain, 6, double, Log)>,
      BuildKernelCreateInfo<ONNX_OPERATOR_TYPED_KERNEL_CLASS_NAME(kCudaExecutionProvider, kOnnxDomain, 6, MLFloat16, Log)>,
      BuildKernelCreateInfo<ONNX_OPERATOR_TYPED_KERNEL_CLASS_NAME(kCudaExecutionProvider, kOnnxDomain, 6, float, Exp)>,
      BuildKernelCreateInfo<ONNX_OPERATOR_TYPED_KERNEL_CLASS_NAME(kCudaExecutionProvider, kOnnxDomain, 6, double, Exp)>,
      BuildKernelCreateInfo<ONNX_OPERATOR_TYPED_KERNEL_CLASS_NAME(kCudaExecutionProvider, kOnnxDomain, 6, MLFloat16, Exp)>,
      BuildKernelCreateInfo<ONNX_OPERATOR_TYPED_KERNEL_CLASS_NAME(kCudaExecutionProvider, kOnnxDomain, 9, float, Erf)>,
      BuildKernelCreateInfo<ONNX_OPERATOR_TYPED_KERNEL_CLASS_NAME(kCudaExecutionProvider, kOnnxDomain, 9, double, Erf)>,
      BuildKernelCreateInfo<ONNX_OPERATOR_TYPED_KERNEL_CLASS_NAME(kCudaExecutionProvider, kOnnxDomain, 9, MLFloat16, Erf)>,
      BuildKernelCreateInfo<ONNX_OPERATOR_TYPED_KERNEL_CLASS_NAME(kCudaExecutionProvider, kOnnxDomain, 1, bool, Not)>,
      BuildKernelCreateInfo<ONNX_OPERATOR_VERSIONED_TYPED_KERNEL_CLASS_NAME(kCudaExecutionProvider, kOnnxDomain, 7, 8, float, BatchNormalization)>,
      BuildKernelCreateInfo<ONNX_OPERATOR_VERSIONED_TYPED_KERNEL_CLASS_NAME(kCudaExecutionProvider, kOnnxDomain, 7, 8, double, BatchNormalization)>,
      BuildKernelCreateInfo<ONNX_OPERATOR_VERSIONED_TYPED_KERNEL_CLASS_NAME(kCudaExecutionProvider, kOnnxDomain, 7, 8, MLFloat16, BatchNormalization)>,
      BuildKernelCreateInfo<ONNX_OPERATOR_TYPED_KERNEL_CLASS_NAME(kCudaExecutionProvider, kOnnxDomain, 9, float, BatchNormalization)>,
      BuildKernelCreateInfo<ONNX_OPERATOR_TYPED_KERNEL_CLASS_NAME(kCudaExecutionProvider, kOnnxDomain, 9, double, BatchNormalization)>,
      BuildKernelCreateInfo<ONNX_OPERATOR_TYPED_KERNEL_CLASS_NAME(kCudaExecutionProvider, kOnnxDomain, 9, MLFloat16, BatchNormalization)>,
      BuildKernelCreateInfo<ONNX_OPERATOR_TYPED_KERNEL_CLASS_NAME(kCudaExecutionProvider, kOnnxDomain, 1, float, LRN)>,
      BuildKernelCreateInfo<ONNX_OPERATOR_TYPED_KERNEL_CLASS_NAME(kCudaExecutionProvider, kOnnxDomain, 1, double, LRN)>,
      BuildKernelCreateInfo<ONNX_OPERATOR_TYPED_KERNEL_CLASS_NAME(kCudaExecutionProvider, kOnnxDomain, 1, MLFloat16, LRN)>,
      BuildKernelCreateInfo<ONNX_OPERATOR_TYPED_KERNEL_CLASS_NAME(kCudaExecutionProvider, kOnnxDomain, 1, float, Conv)>,
      BuildKernelCreateInfo<ONNX_OPERATOR_TYPED_KERNEL_CLASS_NAME(kCudaExecutionProvider, kOnnxDomain, 1, double, Conv)>,
      BuildKernelCreateInfo<ONNX_OPERATOR_TYPED_KERNEL_CLASS_NAME(kCudaExecutionProvider, kOnnxDomain, 1, MLFloat16, Conv)>,
      BuildKernelCreateInfo<ONNX_OPERATOR_TYPED_KERNEL_CLASS_NAME(kCudaExecutionProvider, kOnnxDomain, 1, float, ConvTranspose)>,
      BuildKernelCreateInfo<ONNX_OPERATOR_TYPED_KERNEL_CLASS_NAME(kCudaExecutionProvider, kOnnxDomain, 1, double, ConvTranspose)>,
      BuildKernelCreateInfo<ONNX_OPERATOR_TYPED_KERNEL_CLASS_NAME(kCudaExecutionProvider, kOnnxDomain, 1, MLFloat16, ConvTranspose)>,
      BuildKernelCreateInfo<ONNX_OPERATOR_VERSIONED_TYPED_KERNEL_CLASS_NAME(kCudaExecutionProvider, kOnnxDomain, 7, 9, float, AveragePool)>,
      BuildKernelCreateInfo<ONNX_OPERATOR_VERSIONED_TYPED_KERNEL_CLASS_NAME(kCudaExecutionProvider, kOnnxDomain, 7, 9, double, AveragePool)>,
      BuildKernelCreateInfo<ONNX_OPERATOR_VERSIONED_TYPED_KERNEL_CLASS_NAME(kCudaExecutionProvider, kOnnxDomain, 7, 9, MLFloat16, AveragePool)>,
      BuildKernelCreateInfo<ONNX_OPERATOR_TYPED_KERNEL_CLASS_NAME(kCudaExecutionProvider, kOnnxDomain, 10, float, AveragePool)>,
      BuildKernelCreateInfo<ONNX_OPERATOR_TYPED_KERNEL_CLASS_NAME(kCudaExecutionProvider, kOnnxDomain, 10, double, AveragePool)>,
      BuildKernelCreateInfo<ONNX_OPERATOR_TYPED_KERNEL_CLASS_NAME(kCudaExecutionProvider, kOnnxDomain, 10, MLFloat16, AveragePool)>,
      BuildKernelCreateInfo<ONNX_OPERATOR_TYPED_KERNEL_CLASS_NAME(kCudaExecutionProvider, kOnnxDomain, 1, float, GlobalAveragePool)>,
      BuildKernelCreateInfo<ONNX_OPERATOR_TYPED_KERNEL_CLASS_NAME(kCudaExecutionProvider, kOnnxDomain, 1, double, GlobalAveragePool)>,
      BuildKernelCreateInfo<ONNX_OPERATOR_TYPED_KERNEL_CLASS_NAME(kCudaExecutionProvider, kOnnxDomain, 1, MLFloat16, GlobalAveragePool)>,
      BuildKernelCreateInfo<ONNX_OPERATOR_TYPED_KERNEL_CLASS_NAME(kCudaExecutionProvider, kOnnxDomain, 10, float, MaxPool)>,
      BuildKernelCreateInfo<ONNX_OPERATOR_TYPED_KERNEL_CLASS_NAME(kCudaExecutionProvider, kOnnxDomain, 10, double, MaxPool)>,
      BuildKernelCreateInfo<ONNX_OPERATOR_TYPED_KERNEL_CLASS_NAME(kCudaExecutionProvider, kOnnxDomain, 10, MLFloat16, MaxPool)>,
      BuildKernelCreateInfo<ONNX_OPERATOR_VERSIONED_TYPED_KERNEL_CLASS_NAME(kCudaExecutionProvider, kOnnxDomain, 8, 9, float, MaxPool)>,
      BuildKernelCreateInfo<ONNX_OPERATOR_VERSIONED_TYPED_KERNEL_CLASS_NAME(kCudaExecutionProvider, kOnnxDomain, 8, 9, double, MaxPool)>,
      BuildKernelCreateInfo<ONNX_OPERATOR_VERSIONED_TYPED_KERNEL_CLASS_NAME(kCudaExecutionProvider, kOnnxDomain, 8, 9, MLFloat16, MaxPool)>,
      BuildKernelCreateInfo<ONNX_OPERATOR_VERSIONED_TYPED_KERNEL_CLASS_NAME(kCudaExecutionProvider, kOnnxDomain, 1, 7, float, MaxPool)>,
      BuildKernelCreateInfo<ONNX_OPERATOR_VERSIONED_TYPED_KERNEL_CLASS_NAME(kCudaExecutionProvider, kOnnxDomain, 1, 7, double, MaxPool)>,
      BuildKernelCreateInfo<ONNX_OPERATOR_VERSIONED_TYPED_KERNEL_CLASS_NAME(kCudaExecutionProvider, kOnnxDomain, 1, 7, MLFloat16, MaxPool)>,
      BuildKernelCreateInfo<ONNX_OPERATOR_TYPED_KERNEL_CLASS_NAME(kCudaExecutionProvider, kOnnxDomain, 1, float, GlobalMaxPool)>,
      BuildKernelCreateInfo<ONNX_OPERATOR_TYPED_KERNEL_CLASS_NAME(kCudaExecutionProvider, kOnnxDomain, 1, double, GlobalMaxPool)>,
      BuildKernelCreateInfo<ONNX_OPERATOR_TYPED_KERNEL_CLASS_NAME(kCudaExecutionProvider, kOnnxDomain, 1, MLFloat16, GlobalMaxPool)>,
      BuildKernelCreateInfo<ONNX_OPERATOR_TYPED_KERNEL_CLASS_NAME(kCudaExecutionProvider, kOnnxDomain, 1, float, ArgMax)>,
      BuildKernelCreateInfo<ONNX_OPERATOR_TYPED_KERNEL_CLASS_NAME(kCudaExecutionProvider, kOnnxDomain, 1, double, ArgMax)>,
      BuildKernelCreateInfo<ONNX_OPERATOR_TYPED_KERNEL_CLASS_NAME(kCudaExecutionProvider, kOnnxDomain, 1, MLFloat16, ArgMax)>,
      BuildKernelCreateInfo<ONNX_OPERATOR_TYPED_KERNEL_CLASS_NAME(kCudaExecutionProvider, kOnnxDomain, 1, float, ArgMin)>,
      BuildKernelCreateInfo<ONNX_OPERATOR_TYPED_KERNEL_CLASS_NAME(kCudaExecutionProvider, kOnnxDomain, 1, double, ArgMin)>,
      BuildKernelCreateInfo<ONNX_OPERATOR_TYPED_KERNEL_CLASS_NAME(kCudaExecutionProvider, kOnnxDomain, 1, MLFloat16, ArgMin)>,
      BuildKernelCreateInfo<ONNX_OPERATOR_TYPED_KERNEL_CLASS_NAME(kCudaExecutionProvider, kOnnxDomain, 1, float, ReduceL1)>,
      BuildKernelCreateInfo<ONNX_OPERATOR_TYPED_KERNEL_CLASS_NAME(kCudaExecutionProvider, kOnnxDomain, 1, double, ReduceL1)>,
      BuildKernelCreateInfo<ONNX_OPERATOR_TYPED_KERNEL_CLASS_NAME(kCudaExecutionProvider, kOnnxDomain, 1, MLFloat16, ReduceL1)>,
      BuildKernelCreateInfo<ONNX_OPERATOR_TYPED_KERNEL_CLASS_NAME(kCudaExecutionProvider, kOnnxDomain, 1, int32_t, ReduceL1)>,
      BuildKernelCreateInfo<ONNX_OPERATOR_TYPED_KERNEL_CLASS_NAME(kCudaExecutionProvider, kOnnxDomain, 1, float, ReduceL2)>,
      BuildKernelCreateInfo<ONNX_OPERATOR_TYPED_KERNEL_CLASS_NAME(kCudaExecutionProvider, kOnnxDomain, 1, double, ReduceL2)>,
      BuildKernelCreateInfo<ONNX_OPERATOR_TYPED_KERNEL_CLASS_NAME(kCudaExecutionProvider, kOnnxDomain, 1, MLFloat16, ReduceL2)>,
      BuildKernelCreateInfo<ONNX_OPERATOR_TYPED_KERNEL_CLASS_NAME(kCudaExecutionProvider, kOnnxDomain, 1, int32_t, ReduceL2)>,
      BuildKernelCreateInfo<ONNX_OPERATOR_TYPED_KERNEL_CLASS_NAME(kCudaExecutionProvider, kOnnxDomain, 1, float, ReduceMax)>,
      BuildKernelCreateInfo<ONNX_OPERATOR_TYPED_KERNEL_CLASS_NAME(kCudaExecutionProvider, kOnnxDomain, 1, double, ReduceMax)>,
      BuildKernelCreateInfo<ONNX_OPERATOR_TYPED_KERNEL_CLASS_NAME(kCudaExecutionProvider, kOnnxDomain, 1, MLFloat16, ReduceMax)>,
      BuildKernelCreateInfo<ONNX_OPERATOR_TYPED_KERNEL_CLASS_NAME(kCudaExecutionProvider, kOnnxDomain, 1, int32_t, ReduceMax)>,
      BuildKernelCreateInfo<ONNX_OPERATOR_TYPED_KERNEL_CLASS_NAME(kCudaExecutionProvider, kOnnxDomain, 1, float, ReduceMean)>,
      BuildKernelCreateInfo<ONNX_OPERATOR_TYPED_KERNEL_CLASS_NAME(kCudaExecutionProvider, kOnnxDomain, 1, double, ReduceMean)>,
      BuildKernelCreateInfo<ONNX_OPERATOR_TYPED_KERNEL_CLASS_NAME(kCudaExecutionProvider, kOnnxDomain, 1, MLFloat16, ReduceMean)>,
      BuildKernelCreateInfo<ONNX_OPERATOR_TYPED_KERNEL_CLASS_NAME(kCudaExecutionProvider, kOnnxDomain, 1, int32_t, ReduceMean)>,
      BuildKernelCreateInfo<ONNX_OPERATOR_TYPED_KERNEL_CLASS_NAME(kCudaExecutionProvider, kOnnxDomain, 1, float, ReduceMin)>,
      BuildKernelCreateInfo<ONNX_OPERATOR_TYPED_KERNEL_CLASS_NAME(kCudaExecutionProvider, kOnnxDomain, 1, double, ReduceMin)>,
      BuildKernelCreateInfo<ONNX_OPERATOR_TYPED_KERNEL_CLASS_NAME(kCudaExecutionProvider, kOnnxDomain, 1, MLFloat16, ReduceMin)>,
      BuildKernelCreateInfo<ONNX_OPERATOR_TYPED_KERNEL_CLASS_NAME(kCudaExecutionProvider, kOnnxDomain, 1, int32_t, ReduceMin)>,
      BuildKernelCreateInfo<ONNX_OPERATOR_TYPED_KERNEL_CLASS_NAME(kCudaExecutionProvider, kOnnxDomain, 1, float, ReduceProd)>,
      BuildKernelCreateInfo<ONNX_OPERATOR_TYPED_KERNEL_CLASS_NAME(kCudaExecutionProvider, kOnnxDomain, 1, double, ReduceProd)>,
      BuildKernelCreateInfo<ONNX_OPERATOR_TYPED_KERNEL_CLASS_NAME(kCudaExecutionProvider, kOnnxDomain, 1, MLFloat16, ReduceProd)>,
      BuildKernelCreateInfo<ONNX_OPERATOR_TYPED_KERNEL_CLASS_NAME(kCudaExecutionProvider, kOnnxDomain, 1, int32_t, ReduceProd)>,
      BuildKernelCreateInfo<ONNX_OPERATOR_TYPED_KERNEL_CLASS_NAME(kCudaExecutionProvider, kOnnxDomain, 1, float, ReduceSum)>,
      BuildKernelCreateInfo<ONNX_OPERATOR_TYPED_KERNEL_CLASS_NAME(kCudaExecutionProvider, kOnnxDomain, 1, double, ReduceSum)>,
      BuildKernelCreateInfo<ONNX_OPERATOR_TYPED_KERNEL_CLASS_NAME(kCudaExecutionProvider, kOnnxDomain, 1, MLFloat16, ReduceSum)>,
      BuildKernelCreateInfo<ONNX_OPERATOR_TYPED_KERNEL_CLASS_NAME(kCudaExecutionProvider, kOnnxDomain, 1, int32_t, ReduceSum)>,
      BuildKernelCreateInfo<ONNX_OPERATOR_TYPED_KERNEL_CLASS_NAME(kCudaExecutionProvider, kOnnxDomain, 1, float, ReduceLogSum)>,
      BuildKernelCreateInfo<ONNX_OPERATOR_TYPED_KERNEL_CLASS_NAME(kCudaExecutionProvider, kOnnxDomain, 1, double, ReduceLogSum)>,
      BuildKernelCreateInfo<ONNX_OPERATOR_TYPED_KERNEL_CLASS_NAME(kCudaExecutionProvider, kOnnxDomain, 1, MLFloat16, ReduceLogSum)>,
      BuildKernelCreateInfo<ONNX_OPERATOR_TYPED_KERNEL_CLASS_NAME(kCudaExecutionProvider, kOnnxDomain, 1, float, ReduceSumSquare)>,
      BuildKernelCreateInfo<ONNX_OPERATOR_TYPED_KERNEL_CLASS_NAME(kCudaExecutionProvider, kOnnxDomain, 1, double, ReduceSumSquare)>,
      BuildKernelCreateInfo<ONNX_OPERATOR_TYPED_KERNEL_CLASS_NAME(kCudaExecutionProvider, kOnnxDomain, 1, MLFloat16, ReduceSumSquare)>,
      BuildKernelCreateInfo<ONNX_OPERATOR_TYPED_KERNEL_CLASS_NAME(kCudaExecutionProvider, kOnnxDomain, 1, float, ReduceLogSumExp)>,
      BuildKernelCreateInfo<ONNX_OPERATOR_TYPED_KERNEL_CLASS_NAME(kCudaExecutionProvider, kOnnxDomain, 1, double, ReduceLogSumExp)>,
      BuildKernelCreateInfo<ONNX_OPERATOR_TYPED_KERNEL_CLASS_NAME(kCudaExecutionProvider, kOnnxDomain, 1, MLFloat16, ReduceLogSumExp)>,
      BuildKernelCreateInfo<ONNX_OPERATOR_VERSIONED_TYPED_KERNEL_CLASS_NAME(kCudaExecutionProvider, kOnnxDomain, 6, 8, float, Cast)>,
      BuildKernelCreateInfo<ONNX_OPERATOR_VERSIONED_TYPED_KERNEL_CLASS_NAME(kCudaExecutionProvider, kOnnxDomain, 6, 8, double, Cast)>,
      BuildKernelCreateInfo<ONNX_OPERATOR_VERSIONED_TYPED_KERNEL_CLASS_NAME(kCudaExecutionProvider, kOnnxDomain, 6, 8, MLFloat16, Cast)>,
      BuildKernelCreateInfo<ONNX_OPERATOR_VERSIONED_TYPED_KERNEL_CLASS_NAME(kCudaExecutionProvider, kOnnxDomain, 6, 8, int8_t, Cast)>,
      BuildKernelCreateInfo<ONNX_OPERATOR_VERSIONED_TYPED_KERNEL_CLASS_NAME(kCudaExecutionProvider, kOnnxDomain, 6, 8, int16_t, Cast)>,
      BuildKernelCreateInfo<ONNX_OPERATOR_VERSIONED_TYPED_KERNEL_CLASS_NAME(kCudaExecutionProvider, kOnnxDomain, 6, 8, int32_t, Cast)>,
      BuildKernelCreateInfo<ONNX_OPERATOR_VERSIONED_TYPED_KERNEL_CLASS_NAME(kCudaExecutionProvider, kOnnxDomain, 6, 8, int64_t, Cast)>,
      BuildKernelCreateInfo<ONNX_OPERATOR_VERSIONED_TYPED_KERNEL_CLASS_NAME(kCudaExecutionProvider, kOnnxDomain, 6, 8, uint8_t, Cast)>,
      BuildKernelCreateInfo<ONNX_OPERATOR_VERSIONED_TYPED_KERNEL_CLASS_NAME(kCudaExecutionProvider, kOnnxDomain, 6, 8, uint16_t, Cast)>,
      BuildKernelCreateInfo<ONNX_OPERATOR_VERSIONED_TYPED_KERNEL_CLASS_NAME(kCudaExecutionProvider, kOnnxDomain, 6, 8, uint32_t, Cast)>,
      BuildKernelCreateInfo<ONNX_OPERATOR_VERSIONED_TYPED_KERNEL_CLASS_NAME(kCudaExecutionProvider, kOnnxDomain, 6, 8, uint64_t, Cast)>,
      BuildKernelCreateInfo<ONNX_OPERATOR_VERSIONED_TYPED_KERNEL_CLASS_NAME(kCudaExecutionProvider, kOnnxDomain, 6, 8, bool, Cast)>,
      BuildKernelCreateInfo<ONNX_OPERATOR_TYPED_KERNEL_CLASS_NAME(kCudaExecutionProvider, kOnnxDomain, 9, float, Cast)>,
      BuildKernelCreateInfo<ONNX_OPERATOR_TYPED_KERNEL_CLASS_NAME(kCudaExecutionProvider, kOnnxDomain, 9, double, Cast)>,
      BuildKernelCreateInfo<ONNX_OPERATOR_TYPED_KERNEL_CLASS_NAME(kCudaExecutionProvider, kOnnxDomain, 9, MLFloat16, Cast)>,
      BuildKernelCreateInfo<ONNX_OPERATOR_TYPED_KERNEL_CLASS_NAME(kCudaExecutionProvider, kOnnxDomain, 9, int8_t, Cast)>,
      BuildKernelCreateInfo<ONNX_OPERATOR_TYPED_KERNEL_CLASS_NAME(kCudaExecutionProvider, kOnnxDomain, 9, int16_t, Cast)>,
      BuildKernelCreateInfo<ONNX_OPERATOR_TYPED_KERNEL_CLASS_NAME(kCudaExecutionProvider, kOnnxDomain, 9, int32_t, Cast)>,
      BuildKernelCreateInfo<ONNX_OPERATOR_TYPED_KERNEL_CLASS_NAME(kCudaExecutionProvider, kOnnxDomain, 9, int64_t, Cast)>,
      BuildKernelCreateInfo<ONNX_OPERATOR_TYPED_KERNEL_CLASS_NAME(kCudaExecutionProvider, kOnnxDomain, 9, uint8_t, Cast)>,
      BuildKernelCreateInfo<ONNX_OPERATOR_TYPED_KERNEL_CLASS_NAME(kCudaExecutionProvider, kOnnxDomain, 9, uint16_t, Cast)>,
      BuildKernelCreateInfo<ONNX_OPERATOR_TYPED_KERNEL_CLASS_NAME(kCudaExecutionProvider, kOnnxDomain, 9, uint32_t, Cast)>,
      BuildKernelCreateInfo<ONNX_OPERATOR_TYPED_KERNEL_CLASS_NAME(kCudaExecutionProvider, kOnnxDomain, 9, uint64_t, Cast)>,
      BuildKernelCreateInfo<ONNX_OPERATOR_TYPED_KERNEL_CLASS_NAME(kCudaExecutionProvider, kOnnxDomain, 9, bool, Cast)>,
      BuildKernelCreateInfo<ONNX_OPERATOR_VERSIONED_TYPED_KERNEL_CLASS_NAME(kCudaExecutionProvider, kOnnxDomain, 2, 10, float, Pad)>,
      BuildKernelCreateInfo<ONNX_OPERATOR_VERSIONED_TYPED_KERNEL_CLASS_NAME(kCudaExecutionProvider, kOnnxDomain, 2, 10, double, Pad)>,
      BuildKernelCreateInfo<ONNX_OPERATOR_VERSIONED_TYPED_KERNEL_CLASS_NAME(kCudaExecutionProvider, kOnnxDomain, 2, 10, MLFloat16, Pad)>,
      BuildKernelCreateInfo<ONNX_OPERATOR_KERNEL_CLASS_NAME(kCudaExecutionProvider, kOnnxDomain, 5, Reshape)>,
      BuildKernelCreateInfo<ONNX_OPERATOR_VERSIONED_KERNEL_CLASS_NAME(kCudaExecutionProvider, kOnnxDomain, 1, 4, Reshape_1)>,
      BuildKernelCreateInfo<ONNX_OPERATOR_KERNEL_CLASS_NAME(kCudaExecutionProvider, kOnnxDomain, 1, Shape)>,
      BuildKernelCreateInfo<ONNX_OPERATOR_TYPED_KERNEL_CLASS_NAME(kCudaExecutionProvider, kOnnxDomain, 6, float, Tile)>,
      BuildKernelCreateInfo<ONNX_OPERATOR_TYPED_KERNEL_CLASS_NAME(kCudaExecutionProvider, kOnnxDomain, 6, double, Tile)>,
      BuildKernelCreateInfo<ONNX_OPERATOR_TYPED_KERNEL_CLASS_NAME(kCudaExecutionProvider, kOnnxDomain, 6, MLFloat16, Tile)>,
      BuildKernelCreateInfo<ONNX_OPERATOR_TYPED_KERNEL_CLASS_NAME(kCudaExecutionProvider, kOnnxDomain, 1, float, Transpose)>,
      BuildKernelCreateInfo<ONNX_OPERATOR_TYPED_KERNEL_CLASS_NAME(kCudaExecutionProvider, kOnnxDomain, 1, double, Transpose)>,
      BuildKernelCreateInfo<ONNX_OPERATOR_TYPED_KERNEL_CLASS_NAME(kCudaExecutionProvider, kOnnxDomain, 1, MLFloat16, Transpose)>,
      BuildKernelCreateInfo<ONNX_OPERATOR_TYPED_KERNEL_CLASS_NAME(kCudaExecutionProvider, kOnnxDomain, 6, float, InstanceNormalization)>,
      BuildKernelCreateInfo<ONNX_OPERATOR_TYPED_KERNEL_CLASS_NAME(kCudaExecutionProvider, kOnnxDomain, 6, double, InstanceNormalization)>,
      BuildKernelCreateInfo<ONNX_OPERATOR_TYPED_KERNEL_CLASS_NAME(kCudaExecutionProvider, kOnnxDomain, 6, MLFloat16, InstanceNormalization)>,
      BuildKernelCreateInfo<ONNX_OPERATOR_TYPED_KERNEL_CLASS_NAME(kCudaExecutionProvider, kOnnxDomain, 7, float, RNN)>,
      BuildKernelCreateInfo<ONNX_OPERATOR_TYPED_KERNEL_CLASS_NAME(kCudaExecutionProvider, kOnnxDomain, 7, double, RNN)>,
      BuildKernelCreateInfo<ONNX_OPERATOR_TYPED_KERNEL_CLASS_NAME(kCudaExecutionProvider, kOnnxDomain, 7, MLFloat16, RNN)>,
      BuildKernelCreateInfo<ONNX_OPERATOR_TYPED_KERNEL_CLASS_NAME(kCudaExecutionProvider, kOnnxDomain, 7, float, GRU)>,
      BuildKernelCreateInfo<ONNX_OPERATOR_TYPED_KERNEL_CLASS_NAME(kCudaExecutionProvider, kOnnxDomain, 7, double, GRU)>,
      BuildKernelCreateInfo<ONNX_OPERATOR_TYPED_KERNEL_CLASS_NAME(kCudaExecutionProvider, kOnnxDomain, 7, MLFloat16, GRU)>,
      BuildKernelCreateInfo<ONNX_OPERATOR_TYPED_KERNEL_CLASS_NAME(kCudaExecutionProvider, kOnnxDomain, 7, float, LSTM)>,
      BuildKernelCreateInfo<ONNX_OPERATOR_TYPED_KERNEL_CLASS_NAME(kCudaExecutionProvider, kOnnxDomain, 7, double, LSTM)>,
      BuildKernelCreateInfo<ONNX_OPERATOR_TYPED_KERNEL_CLASS_NAME(kCudaExecutionProvider, kOnnxDomain, 7, MLFloat16, LSTM)>,
      BuildKernelCreateInfo<ONNX_OPERATOR_VERSIONED_TYPED_KERNEL_CLASS_NAME(kCudaExecutionProvider, kOnnxDomain, 1, 9, int32_t, Slice)>,
      BuildKernelCreateInfo<ONNX_OPERATOR_VERSIONED_TYPED_KERNEL_CLASS_NAME(kCudaExecutionProvider, kOnnxDomain, 1, 9, int64_t, Slice)>,
      BuildKernelCreateInfo<ONNX_OPERATOR_VERSIONED_TYPED_KERNEL_CLASS_NAME(kCudaExecutionProvider, kOnnxDomain, 1, 9, float, Slice)>,
      BuildKernelCreateInfo<ONNX_OPERATOR_TYPED_KERNEL_CLASS_NAME(kCudaExecutionProvider, kOnnxDomain, 10, int32_t, Slice)>,
      BuildKernelCreateInfo<ONNX_OPERATOR_TYPED_KERNEL_CLASS_NAME(kCudaExecutionProvider, kOnnxDomain, 10, int64_t, Slice)>,
      BuildKernelCreateInfo<ONNX_OPERATOR_TYPED_KERNEL_CLASS_NAME(kCudaExecutionProvider, kOnnxDomain, 10, float, Slice)>,
      BuildKernelCreateInfo<ONNX_OPERATOR_KERNEL_CLASS_NAME(kCudaExecutionProvider, kOnnxDomain, 9, Compress)>,
      BuildKernelCreateInfo<ONNX_OPERATOR_KERNEL_CLASS_NAME(kCudaExecutionProvider, kOnnxDomain, 9, Flatten)>,
      BuildKernelCreateInfo<ONNX_OPERATOR_VERSIONED_TYPED_KERNEL_CLASS_NAME(kCudaExecutionProvider, kOnnxDomain, 7, 9, float, Upsample)>,
      BuildKernelCreateInfo<ONNX_OPERATOR_VERSIONED_TYPED_KERNEL_CLASS_NAME(kCudaExecutionProvider, kOnnxDomain, 7, 9, double, Upsample)>,
      BuildKernelCreateInfo<ONNX_OPERATOR_VERSIONED_TYPED_KERNEL_CLASS_NAME(kCudaExecutionProvider, kOnnxDomain, 7, 9, MLFloat16, Upsample)>,
      BuildKernelCreateInfo<ONNX_OPERATOR_VERSIONED_TYPED_KERNEL_CLASS_NAME(kCudaExecutionProvider, kOnnxDomain, 7, 9, int32_t, Upsample)>,
      BuildKernelCreateInfo<ONNX_OPERATOR_VERSIONED_TYPED_KERNEL_CLASS_NAME(kCudaExecutionProvider, kOnnxDomain, 7, 9, uint8_t, Upsample)>,
      BuildKernelCreateInfo<ONNX_OPERATOR_TYPED_KERNEL_CLASS_NAME(kCudaExecutionProvider, kOnnxDomain, 10, float, Resize)>,
      BuildKernelCreateInfo<ONNX_OPERATOR_TYPED_KERNEL_CLASS_NAME(kCudaExecutionProvider, kOnnxDomain, 10, double, Resize)>,
      BuildKernelCreateInfo<ONNX_OPERATOR_TYPED_KERNEL_CLASS_NAME(kCudaExecutionProvider, kOnnxDomain, 10, MLFloat16, Resize)>,
      BuildKernelCreateInfo<ONNX_OPERATOR_TYPED_KERNEL_CLASS_NAME(kCudaExecutionProvider, kOnnxDomain, 10, int32_t, Resize)>,
      BuildKernelCreateInfo<ONNX_OPERATOR_TYPED_KERNEL_CLASS_NAME(kCudaExecutionProvider, kOnnxDomain, 10, uint8_t, Resize)>,
      BuildKernelCreateInfo<ONNX_OPERATOR_KERNEL_CLASS_NAME(kCudaExecutionProvider, kOnnxDomain, 2, Split)>,
      BuildKernelCreateInfo<ONNX_OPERATOR_KERNEL_CLASS_NAME(kCudaExecutionProvider, kOnnxDomain, 9, ConstantOfShape)>,
      BuildKernelCreateInfo<ONNX_OPERATOR_TYPED_KERNEL_CLASS_NAME(kCudaExecutionProvider, kOnnxDomain, 9, int8_t, Shrink)>,
      BuildKernelCreateInfo<ONNX_OPERATOR_TYPED_KERNEL_CLASS_NAME(kCudaExecutionProvider, kOnnxDomain, 9, int16_t, Shrink)>,
      BuildKernelCreateInfo<ONNX_OPERATOR_TYPED_KERNEL_CLASS_NAME(kCudaExecutionProvider, kOnnxDomain, 9, int32_t, Shrink)>,
      BuildKernelCreateInfo<ONNX_OPERATOR_TYPED_KERNEL_CLASS_NAME(kCudaExecutionProvider, kOnnxDomain, 9, int64_t, Shrink)>,
      BuildKernelCreateInfo<ONNX_OPERATOR_TYPED_KERNEL_CLASS_NAME(kCudaExecutionProvider, kOnnxDomain, 9, uint8_t, Shrink)>,
      BuildKernelCreateInfo<ONNX_OPERATOR_TYPED_KERNEL_CLASS_NAME(kCudaExecutionProvider, kOnnxDomain, 9, uint16_t, Shrink)>,
      BuildKernelCreateInfo<ONNX_OPERATOR_TYPED_KERNEL_CLASS_NAME(kCudaExecutionProvider, kOnnxDomain, 9, uint32_t, Shrink)>,
      BuildKernelCreateInfo<ONNX_OPERATOR_TYPED_KERNEL_CLASS_NAME(kCudaExecutionProvider, kOnnxDomain, 9, uint64_t, Shrink)>,
      BuildKernelCreateInfo<ONNX_OPERATOR_TYPED_KERNEL_CLASS_NAME(kCudaExecutionProvider, kOnnxDomain, 9, float, Shrink)>,
      BuildKernelCreateInfo<ONNX_OPERATOR_TYPED_KERNEL_CLASS_NAME(kCudaExecutionProvider, kOnnxDomain, 9, double, Shrink)>,
      BuildKernelCreateInfo<ONNX_OPERATOR_TYPED_KERNEL_CLASS_NAME(kCudaExecutionProvider, kOnnxDomain, 9, MLFloat16, Shrink)>,
      BuildKernelCreateInfo<ONNX_OPERATOR_KERNEL_CLASS_NAME(kCudaExecutionProvider, kOnnxDomain, 10, Dropout)>,
      BuildKernelCreateInfo<ONNX_OPERATOR_VERSIONED_TYPED_KERNEL_CLASS_NAME(kCudaExecutionProvider, kOnnxDomain, 7, 8, float, Less)>,
      BuildKernelCreateInfo<ONNX_OPERATOR_VERSIONED_TYPED_KERNEL_CLASS_NAME(kCudaExecutionProvider, kOnnxDomain, 7, 8, double, Less)>,
      BuildKernelCreateInfo<ONNX_OPERATOR_VERSIONED_TYPED_KERNEL_CLASS_NAME(kCudaExecutionProvider, kOnnxDomain, 7, 8, MLFloat16, Less)>,
      BuildKernelCreateInfo<ONNX_OPERATOR_TYPED_KERNEL_CLASS_NAME(kCudaExecutionProvider, kOnnxDomain, 9, int32_t, Less)>,
      BuildKernelCreateInfo<ONNX_OPERATOR_TYPED_KERNEL_CLASS_NAME(kCudaExecutionProvider, kOnnxDomain, 9, int64_t, Less)>,
      BuildKernelCreateInfo<ONNX_OPERATOR_TYPED_KERNEL_CLASS_NAME(kCudaExecutionProvider, kOnnxDomain, 9, uint32_t, Less)>,
      BuildKernelCreateInfo<ONNX_OPERATOR_TYPED_KERNEL_CLASS_NAME(kCudaExecutionProvider, kOnnxDomain, 9, uint64_t, Less)>,
      BuildKernelCreateInfo<ONNX_OPERATOR_TYPED_KERNEL_CLASS_NAME(kCudaExecutionProvider, kOnnxDomain, 9, float, Less)>,
      BuildKernelCreateInfo<ONNX_OPERATOR_TYPED_KERNEL_CLASS_NAME(kCudaExecutionProvider, kOnnxDomain, 9, double, Less)>,
      BuildKernelCreateInfo<ONNX_OPERATOR_TYPED_KERNEL_CLASS_NAME(kCudaExecutionProvider, kOnnxDomain, 9, MLFloat16, Less)>,
      BuildKernelCreateInfo<ONNX_OPERATOR_TYPED_KERNEL_CLASS_NAME(kCudaExecutionProvider, kOnnxDomain, 10, float, RoiAlign)>,
      BuildKernelCreateInfo<ONNX_OPERATOR_TYPED_KERNEL_CLASS_NAME(kCudaExecutionProvider, kOnnxDomain, 10, double, RoiAlign)>,
      BuildKernelCreateInfo<ONNX_OPERATOR_KERNEL_CLASS_NAME(kCudaExecutionProvider, kOnnxDomain, 9, EyeLike)>,
      BuildKernelCreateInfo<ONNX_OPERATOR_VERSIONED_KERNEL_CLASS_NAME(kCudaExecutionProvider, kOnnxDomain, 10, 10, NonMaxSuppression)>,
      BuildKernelCreateInfo<ONNX_OPERATOR_VERSIONED_KERNEL_CLASS_NAME(kCudaExecutionProvider, kOnnxDomain, 9, 10, Scatter)>,
      BuildKernelCreateInfo<ONNX_OPERATOR_KERNEL_CLASS_NAME(kCudaExecutionProvider, kOnnxDomain, 10, ReverseSequence)>,

      // opset 11
      BuildKernelCreateInfo<ONNX_OPERATOR_TYPED_KERNEL_CLASS_NAME(kCudaExecutionProvider, kOnnxDomain, 11, MLFloat16, Gemm)>,
      BuildKernelCreateInfo<ONNX_OPERATOR_TYPED_KERNEL_CLASS_NAME(kCudaExecutionProvider, kOnnxDomain, 11, float, Gemm)>,
      BuildKernelCreateInfo<ONNX_OPERATOR_TYPED_KERNEL_CLASS_NAME(kCudaExecutionProvider, kOnnxDomain, 11, double, Gemm)>,
      BuildKernelCreateInfo<ONNX_OPERATOR_KERNEL_CLASS_NAME(kCudaExecutionProvider, kOnnxDomain, 11, NonMaxSuppression)>,
      BuildKernelCreateInfo<ONNX_OPERATOR_KERNEL_CLASS_NAME(kCudaExecutionProvider, kOnnxDomain, 11, ScatterElements)>,
      BuildKernelCreateInfo<ONNX_OPERATOR_KERNEL_CLASS_NAME(kCudaExecutionProvider, kOnnxDomain, 11, Range)>,

      BuildKernelCreateInfo<ONNX_OPERATOR_TYPED_KERNEL_CLASS_NAME(kCudaExecutionProvider, kOnnxDomain, 9, bool, NonZero)>,
      BuildKernelCreateInfo<ONNX_OPERATOR_TYPED_KERNEL_CLASS_NAME(kCudaExecutionProvider, kOnnxDomain, 9, uint8_t, NonZero)>,
      BuildKernelCreateInfo<ONNX_OPERATOR_TYPED_KERNEL_CLASS_NAME(kCudaExecutionProvider, kOnnxDomain, 9, int32_t, NonZero)>,
      BuildKernelCreateInfo<ONNX_OPERATOR_TYPED_KERNEL_CLASS_NAME(kCudaExecutionProvider, kOnnxDomain, 9, int64_t, NonZero)>,
      BuildKernelCreateInfo<ONNX_OPERATOR_TYPED_KERNEL_CLASS_NAME(kCudaExecutionProvider, kOnnxDomain, 9, float, NonZero)>,

      BuildKernelCreateInfo<ONNX_OPERATOR_VERSIONED_KERNEL_CLASS_NAME(kCudaExecutionProvider, kOnnxDomain, 1, 9, TopK)>,
      BuildKernelCreateInfo<ONNX_OPERATOR_VERSIONED_KERNEL_CLASS_NAME(kCudaExecutionProvider, kOnnxDomain, 10, 10, TopK)>,
      BuildKernelCreateInfo<ONNX_OPERATOR_KERNEL_CLASS_NAME(kCudaExecutionProvider, kOnnxDomain, 11, TopK)>,
  };

  for (auto& function_table_entry : function_table) {
    kernel_registry.Register(function_table_entry());
  }
}

std::shared_ptr<KernelRegistry> GetCudaKernelRegistry() {
  std::shared_ptr<KernelRegistry> kernel_registry = std::make_shared<KernelRegistry>();
  RegisterCudaKernels(*kernel_registry);

#ifndef DISABLE_CONTRIB_OPS
  ::onnxruntime::contrib::cuda::RegisterCudaContribKernels(*kernel_registry);
#endif

  return kernel_registry;
}

}  // namespace cuda

std::shared_ptr<KernelRegistry> CUDAExecutionProvider::GetKernelRegistry() const {
  static std::shared_ptr<KernelRegistry> kernel_registry = onnxruntime::cuda::GetCudaKernelRegistry();
  return kernel_registry;
}

static bool RNNNeedFallbackToCPU(const onnxruntime::Node& node,
                                 const std::vector<std::string> activations_supported,
                                 const std::string& op_type) {
  const auto& node_attributes = node.GetAttributes();
  // Check attributes
  for (auto& attr : node_attributes) {
    auto attr_name = attr.first;
    auto attr_value = attr.second;

    if ("activation_alpha" == attr_name || "activation_beta" == attr_name || "clip" == attr_name) {
      return true;
    }

    if ("activations" == attr_name &&
        ::ONNX_NAMESPACE::AttributeProto_AttributeType::AttributeProto_AttributeType_STRINGS == attr_value.type()) {
      for (int i = 0; i < attr_value.strings_size(); ++i) {
        std::string activation_lowercase(attr_value.strings(i));
        std::transform(activation_lowercase.begin(), activation_lowercase.end(), activation_lowercase.begin(),
                       [](const unsigned char i) { return static_cast<char>(::tolower(i)); });
        if (activations_supported[i] != activation_lowercase) {
          return true;
        }
      }
    }

    if ("LSTM" == op_type &&
        "input_forget" == attr_name &&
        ::ONNX_NAMESPACE::AttributeProto_AttributeType::AttributeProto_AttributeType_INT == attr_value.type()) {
      if (0 != attr_value.i()) {
        return true;
      }
    }

    if ("GRU" == op_type &&
        "linear_before_reset" == attr_name &&
        ::ONNX_NAMESPACE::AttributeProto_AttributeType::AttributeProto_AttributeType_INT == attr_value.type()) {
      // cudnn GRU only support linear_before_reset = 1
      if (1 != attr_value.i()) {
        return true;
      }
    }
  }

  if ("LSTM" == op_type) {
    // cudnn LSTM not support peephole
    auto input_defs = node.InputDefs();
    if (8 == input_defs.size()) {
      auto peephole = input_defs.at(7);
      if (peephole->Exists()) {
        return true;
      }
    }
  }
  return false;
}

static bool ConvNeedFallbackToCPU(const onnxruntime::Node& node) {
  const auto& node_attributes = node.GetAttributes();
  // Check attributes
  for (auto& attr : node_attributes) {
    auto attr_name = attr.first;
    auto attr_value = attr.second;

    //cudnn only supports symmetric padding
    if ("pads" == attr_name && ::ONNX_NAMESPACE::AttributeProto_AttributeType::AttributeProto_AttributeType_INTS == attr_value.type()) {
      auto pads = attr_value.ints();
      int pads_size = pads.size();
      ORT_ENFORCE(pads_size % 2 == 0);
      int rank = pads_size / 2;
      for (int i = 0; i < rank; i++) {
        if (pads.Get(i) != pads.Get(i + rank)) {
          return true;
        }
      }
    }
  }

  return false;
}

static bool CastNeedFallbackToCPU(const onnxruntime::Node& node) {
  const auto& node_attributes = node.GetAttributes();
  // Check attributes
  for (auto& attr : node_attributes) {
    auto attr_name = attr.first;
    auto attr_value = attr.second;

    // string is not supported
    if ("to" == attr_name && ::ONNX_NAMESPACE::AttributeProto_AttributeType::AttributeProto_AttributeType_INT == attr_value.type()) {
      auto to_type = attr_value.i();
      if (to_type == ::ONNX_NAMESPACE::TensorProto_DataType_STRING)
        return true;
    }
  }

  return false;
}

std::unique_ptr<onnxruntime::IDataTransfer> CUDAExecutionProvider::GetDataTransfer() const {
  return onnxruntime::make_unique<onnxruntime::GPUDataTransfer>();
}

std::vector<std::unique_ptr<ComputeCapability>>
CUDAExecutionProvider::GetCapability(const onnxruntime::GraphViewer& graph,
                                     const std::vector<const KernelRegistry*>&) const {
  std::vector<std::unique_ptr<ComputeCapability>> result;
  std::unordered_set<const NodeArg*> defs_outside_cuda;

  for (auto& node_index : graph.GetNodesInTopologicalOrder()) {
    const auto* p_node = graph.GetNode(node_index);
    if (p_node == nullptr)
      continue;

    const auto& node = *p_node;
    const auto* cuda_kernel_def = GetKernelRegistry()->TryFindKernel(node, Type());
    if (cuda_kernel_def == nullptr || !node.GetExecutionProviderType().empty()) {
      // node is not in cuda exeuction provider if no kernel def found,
      // or if other execution provider already assigned to it
      defs_outside_cuda.insert(node.OutputDefs().cbegin(), node.OutputDefs().cend());
      continue;
    }

    bool not_supported = false;
    bool force_outside = false;
    bool force_inside = false;  // for some compute heavy ops, we'll force it to run inside CUDA
    if ("LSTM" == node.OpType()) {
      // the supported activations covers the bidirectional mode
      std::vector<std::string> activations_supported{"sigmoid", "tanh", "tanh", "sigmoid", "tanh", "tanh"};
      not_supported = RNNNeedFallbackToCPU(node, activations_supported, node.OpType());
      force_inside = !not_supported;
    } else if ("RNN" == node.OpType()) {
      std::vector<std::string> activations_supported{"tanh", "tanh"};
      not_supported = RNNNeedFallbackToCPU(node, activations_supported, node.OpType());
      force_inside = !not_supported;
    } else if ("GRU" == node.OpType()) {
      std::vector<std::string> activations_supported{"sigmoid", "tanh", "sigmoid", "tanh"};
      not_supported = RNNNeedFallbackToCPU(node, activations_supported, node.OpType());
      force_inside = !not_supported;
    } else if ("Conv" == node.OpType()) {
      not_supported = ConvNeedFallbackToCPU(node);
      force_inside = !not_supported;
    } else if ("Cast" == node.OpType()) {
      not_supported = CastNeedFallbackToCPU(node);
      // cast is not compute heavy, and may be placed outside
    }

    if (!not_supported && !force_inside) {
      // Note that nodes with only inputs from initializer would not be place on CUDA
      // Ideally, those nodes should be eliminated in constant folding
      bool should_force_outside = true;
      bool all_input_are_initializer = true;
      node.ForEachWithIndex(
          node.InputDefs(),
          [&](const NodeArg& def, size_t index) {
            const ONNX_NAMESPACE::TensorProto* initializer = nullptr;
            // The input is not a initializer and the input is from CPU
            // or the input declared as CPU memory and is from CPU
            // in that case we should still keep the node on CUDA
            bool initializer_input = graph.GetInitializedTensor(def.Name(), initializer);
            if ((!initializer_input && !defs_outside_cuda.count(&def)) ||
                (defs_outside_cuda.count(&def) && cuda_kernel_def->kernel_def->IsInputOnCpu(index)))
              should_force_outside = false;
            if (!initializer_input) {
              all_input_are_initializer = false;
            }
            return Status::OK();
          });
      // If all the inputs are initialier, we shouldn't force it to CPU
      if (should_force_outside && !all_input_are_initializer) {
        force_outside = true;
      }
    }

    if (!force_inside && (not_supported || force_outside)) {
      defs_outside_cuda.insert(node.OutputDefs().cbegin(), node.OutputDefs().cend());
      if (not_supported) {
        LOGS_DEFAULT(WARNING) << "CUDA kernel not supported. Fallback to CPU execution provider for Op type: " << node.OpType() << " node name: " << node.Name();
      } else if (force_outside) {
        LOGS_DEFAULT(INFO) << "Force fallback to CPU execution provider for Op type: " << node.OpType() << " node name: " << node.Name();
      }
    } else {
      // for nodes placed on CUDA, check if its output is on CPU
      node.ForEachWithIndex(
          node.OutputDefs(),
          [&](const NodeArg& def, size_t out_index) {
            if (cuda_kernel_def->kernel_def->OutputMemoryType(out_index) != OrtMemTypeDefault)
              defs_outside_cuda.insert(&def);
            return Status::OK();
          });
      std::unique_ptr<IndexedSubGraph> sub_graph = onnxruntime::make_unique<IndexedSubGraph>();
      sub_graph->nodes.push_back(node.Index());
      result.push_back(onnxruntime::make_unique<ComputeCapability>(std::move(sub_graph)));
    }
  }
  return result;
}

}  // namespace onnxruntime<|MERGE_RESOLUTION|>--- conflicted
+++ resolved
@@ -77,9 +77,6 @@
   // TODO: this is actually used for the cuda kernels which explicitly ask for inputs from CPU.
   // This will be refactored/removed when allocator and execution provider are decoupled.
   DeviceAllocatorRegistrationInfo cpu_memory_info({OrtMemTypeCPUInput,
-<<<<<<< HEAD
-                                                   [](int device_id) { return onnxruntime::make_unique<CPUAllocator>(onnxruntime::make_unique<OrtMemoryInfo>("CUDA_CPU", OrtAllocatorType::OrtDeviceAllocator, OrtDevice(), device_id, OrtMemTypeCPUInput)); },
-=======
                                                    [](int device_id) { return onnxruntime::make_unique<CPUAllocator>(
                                                                            onnxruntime::make_unique<OrtMemoryInfo>(
                                                                                "CUDA_CPU",
@@ -87,7 +84,6 @@
                                                                                OrtDevice(),
                                                                                device_id,
                                                                                OrtMemTypeCPUInput)); },
->>>>>>> 98d9d8a6
                                                    std::numeric_limits<size_t>::max()});
   InsertAllocator(CreateAllocator(cpu_memory_info, CPU_ALLOCATOR_DEVICE_ID));
 }
